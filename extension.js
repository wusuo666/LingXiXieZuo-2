--- conflicted
+++ resolved
@@ -7,11 +7,8 @@
 const agentApi = require('./agent/agentApi');
 const { startChatServer, stopChatServer, setSidebarProvider } = require('./chatroom/startServer');
 const { createAndOpenDrawio } = require('./createDrawio');
-<<<<<<< HEAD
 const { spawn } = require('child_process');
-=======
 const { setExcalidrawDir } = require('./agent/server.js');
->>>>>>> 02ddf649
 
 /**
  * 创建并打开Draw.io文件
