const vscode = require('vscode');
const { copyToClipboard, getClipboardHistory, readFromClipboard, filterClipboardHistoryByContext } = require('./clipboard');
const LingxiSidebarProvider = require('./sidebar/sidebarViewProvider');
const fs = require('fs');
const { exec } = require('child_process');
const path = require('path');
<<<<<<< HEAD
const agentApi = require('./agent/agentApi');
const { startChatServer, stopChatServer, setSidebarProvider } = require('./chatroom/startServer');
=======
const { createAndOpenDrawio } = require('./createDrawio');

/**
 * 创建并打开Draw.io文件
 * 创建一个新的.drawio文件并使用关联程序打开
 * @param {string} [filePath] 可选的文件路径，如果不提供则在临时目录创建
 * @returns {Promise<void>}
 */
async function createAndOpenDrawioCommand(filePath) {
    try {
        const createdFilePath = await createAndOpenDrawio(filePath);
        vscode.window.showInformationMessage(`成功创建并打开Draw.io文件: ${createdFilePath}`);
    } catch (error) {
        console.error('创建或打开Draw.io文件失败:', error);
        vscode.window.showErrorMessage(`创建或打开Draw.io文件失败: ${error.message}`);
    }
}
>>>>>>> e5133b4c

/**
 * 激活插件时的回调函数
 * @param {vscode.ExtensionContext} context
 */
async function activate(context) {
    console.log('灵犀协作插件已激活');
    
    // 插件激活时，尝试从 secrets 加载 API Key 并更新 agentApi 配置
    try {
        const storedApiKey = await context.secrets.get('lingxi.apiKey');
        if (storedApiKey) {
            agentApi.updateConfig({ apiKey: storedApiKey });
            console.log('已加载存储的 API Key。');
        } else {
            console.log('未找到存储的 API Key。');
        }
    } catch (error) {
        console.error('加载 API Key 失败:', error);
    }
    
    // 输出调试信息，帮助诊断命令注册问题
    console.log('正在注册命令...');
    vscode.window.showInformationMessage('灵犀协作插件已激活，正在注册命令...');

    // 注册复制文本命令
    console.log('注册命令: lingxixiezuo.testCopyText');
    let copyTextDisposable = vscode.commands.registerCommand('lingxixiezuo.testCopyText', async () => {
        const editor = vscode.window.activeTextEditor;
        if (editor) {
            const selection = editor.selection;
            const text = editor.document.getText(selection);
            
            if (text) {
                await copyToClipboard(text, 'text');
                vscode.window.showInformationMessage('文本已复制到剪贴板');
                // 通知侧边栏更新剪贴板历史
                sidebarProvider.sendClipboardHistory();
            }
        }
    });

    // 注册复制代码命令
    console.log('注册命令: lingxixiezuo.testCopyCode');
    let copyCodeDisposable = vscode.commands.registerCommand('lingxixiezuo.testCopyCode', async () => {
        const editor = vscode.window.activeTextEditor;
        if (editor) {
            const selection = editor.selection;
            const code = editor.document.getText(selection);
            
            if (code) {
                await copyToClipboard(code, 'code');
                vscode.window.showInformationMessage('代码已复制到剪贴板');
                // 通知侧边栏更新剪贴板历史
                sidebarProvider.sendClipboardHistory();
            }
        }
    });

    // 注册读取剪贴板命令
    console.log('注册命令: lingxixiezuo.testRead');
    let readClipboardDisposable = vscode.commands.registerCommand('lingxixiezuo.testRead', async () => {
        try {
            const text = await readFromClipboard('text'); // 使用 'text' 或 'freeText' 上下文
            vscode.window.showInformationMessage(`剪贴板内容: ${text}`);
        } catch (error) {
            vscode.window.showErrorMessage(`读取剪贴板失败: ${error.message}`);
        }
    });

    // 注册显示历史记录命令
    console.log('注册命令: lingxixiezuo.showHistory');
    let showHistoryDisposable = vscode.commands.registerCommand('lingxixiezuo.showHistory', async () => {
        const fullHistory = getClipboardHistory();
        if (fullHistory.length === 0) {
            vscode.window.showInformationMessage('剪贴板历史记录为空');
            return;
        }

        // 获取当前编辑器上下文
        let currentContext = 'freeText'; // 默认上下文
        const editor = vscode.window.activeTextEditor;
        if (editor) {
            // 简单判断：如果是常见代码文件类型，则认为是代码上下文
            const languageId = editor.document.languageId;
            // 可以根据需要扩展更多语言 ID
            const codeLanguages = ['javascript', 'typescript', 'python', 'java', 'csharp', 'cpp', 'html', 'css', 'json', 'markdown']; 
            if (codeLanguages.includes(languageId)) {
                currentContext = 'code';
            } else {
                currentContext = 'text';
            }
        }

        // 根据上下文过滤历史记录
        const filteredHistory = filterClipboardHistoryByContext(currentContext, fullHistory);

        if (filteredHistory.length === 0) {
            vscode.window.showInformationMessage(`在当前 '${currentContext}' 上下文中无适用的历史记录`);
            return;
        }

        // 格式化过滤后的历史记录用于 QuickPick
        const items = filteredHistory.map(entry => ({
<<<<<<< HEAD
            label: `${entry.type === 'code' ? '📝 代码' : (entry.type === 'text' ? '📄 文本' : '❓ 其他')} - ${new Date(entry.timestamp).toLocaleString([], {year: 'numeric', month: '2-digit', day: '2-digit', hour: '2-digit', minute: '2-digit'})}`,
=======
            label: `${entry.type === 'code' ? '📝 代码' : (entry.type === 'text' ? '📄 文本' : '❓ 其他')} - ${new Date(entry.timestamp).toLocaleString()}`,
>>>>>>> e5133b4c
            description: typeof entry.content === 'string' && entry.content.length > 50 ? entry.content.substring(0, 50) + '...' : (typeof entry.content === 'string' ? entry.content : '[非文本内容]'),
            entry
        }));

        const selected = await vscode.window.showQuickPick(items, {
            placeHolder: `选择要复制的历史记录 (当前上下文: ${currentContext})`
        });

        if (selected) {
            // 将选中条目的原始文本内容写入系统剪贴板
            const contentToPaste = typeof selected.entry.content === 'string' ? selected.entry.content : JSON.stringify(selected.entry.content);
            await vscode.env.clipboard.writeText(contentToPaste);
            vscode.window.showInformationMessage('已复制到剪贴板');
        }
    });

    // 注册智能粘贴命令
    console.log('注册命令: lingxixiezuo.pasteSmart');
    let pasteSmartDisposable = vscode.commands.registerCommand('lingxixiezuo.pasteSmart', async () => {
        const editor = vscode.window.activeTextEditor;
        if (!editor) {
            vscode.window.showInformationMessage('没有活动的编辑器');
            return;
        }

        // 获取当前编辑器上下文
        let currentContext = 'freeText'; // 默认上下文
        const languageId = editor.document.languageId;
        const codeLanguages = ['javascript', 'typescript', 'python', 'java', 'csharp', 'cpp', 'html', 'css', 'json', 'markdown'];
        if (codeLanguages.includes(languageId)) {
            currentContext = 'code';
        } else {
            currentContext = 'text';
        }

        try {
            // 从剪贴板读取内容，根据上下文
            const contentToPaste = await readFromClipboard(currentContext);

            // 插入内容到编辑器
            editor.edit(editBuilder => {
                // 如果有选区，则替换选区内容
                if (!editor.selection.isEmpty) {
                    editBuilder.replace(editor.selection, String(contentToPaste));
                } else {
                    // 否则在光标位置插入
                    editBuilder.insert(editor.selection.active, String(contentToPaste));
                }
            });
            vscode.window.showInformationMessage(`已从剪贴板粘贴 (${currentContext} 上下文)`);
        } catch (error) {
            // 从插件剪贴板读取失败，显示错误信息
            console.error('从插件剪贴板读取失败:', error);
            // 修改错误提示，告知用户剪贴板记录为空或无适用内容，并以模态弹窗显示
            vscode.window.showErrorMessage('当前剪贴板记录为空或无适用内容', { modal: true });
        }
    });

    // 注册灵犀协作侧边栏视图
<<<<<<< HEAD
    // 包含协作区(聊天室、Agent、设置)、剪贴板历史和协同画布三个主要功能区域
    const sidebarProvider = new LingxiSidebarProvider(context);
    
    // 将侧边栏提供者实例传递给startServer
    setSidebarProvider(sidebarProvider);
    
    // 确保使用正确的视图ID注册WebviewViewProvider
    const viewProvider = vscode.window.registerWebviewViewProvider('lingxixiezuoView', sidebarProvider);

    // 注册启动聊天室服务器命令
    console.log('注册命令: lingxixiezuo.startChatServer');
    let startChatServerDisposable = vscode.commands.registerCommand('lingxixiezuo.startChatServer', startChatServer);
    
    // 注册停止聊天室服务器命令
    console.log('注册命令: lingxixiezuo.stopChatServer');
    let stopChatServerDisposable = vscode.commands.registerCommand('lingxixiezuo.stopChatServer', stopChatServer);

    // 注册创建Excalidraw画布的命令
    context.subscriptions.push(
        vscode.commands.registerCommand('lingxixiezuo.createExcalidraw', async () => {
            try {
                // 获取当前工作区路径
                const workspaceFolders = vscode.workspace.workspaceFolders;
                if (!workspaceFolders) {
                    throw new Error('请先打开一个工作区');
                }
                const workspacePath = workspaceFolders[0].uri.fsPath;

                // 创建新的Excalidraw文件
                const timestamp = new Date().toISOString().replace(/[:.]/g, '-');
                const fileName = `画布_${timestamp}.excalidraw`;
                const filePath = path.join(workspacePath, fileName);

                // 创建基本的Excalidraw文件内容
                const initialContent = {
                    type: "excalidraw",
                    version: 2,
                    source: "vscode-lingxi",
                    elements: [],
                    appState: {
                        viewBackgroundColor: "#ffffff",
                        currentItemStrokeWidth: 1,
                        currentItemFontFamily: 1
                    },
                    settings: {
                        theme: "light",
                        gridSize: 20
                    }
                };

                // 写入文件
                await vscode.workspace.fs.writeFile(
                    vscode.Uri.file(filePath),
                    Buffer.from(JSON.stringify(initialContent, null, 2), 'utf8')
                );

                // 显示成功消息
                vscode.window.showInformationMessage('Excalidraw画布创建成功');

                // 询问用户是否要打开画布
                const openOptions = [
                    { label: '是', description: '打开Excalidraw画布' },
                    { label: '否', description: '稍后手动打开' }
                ];

                const selected = await vscode.window.showQuickPick(openOptions, {
                    placeHolder: '是否立即打开画布？'
                });

                if (selected && selected.label === '是') {
                    // 使用vscode.open命令打开文件
                    const uri = vscode.Uri.file(filePath);
                    await vscode.commands.executeCommand('vscode.open', uri);
                }
            } catch (error) {
                vscode.window.showErrorMessage(`创建Excalidraw画布失败: ${error.message}`);
            }
        })
    );
=======
    const sidebarProvider = new LingxiSidebarProvider(context);
    
    // 确保使用正确的视图ID注册WebviewViewProvider
    const viewProvider = vscode.window.registerWebviewViewProvider('lingxixiezuoView', sidebarProvider);
    
    // 注册创建并打开Drawio命令
    console.log('注册命令: lingxixiezuo.createDrawio');
    let createDrawioDisposable = vscode.commands.registerCommand('lingxixiezuo.createDrawio', createAndOpenDrawioCommand);
>>>>>>> e5133b4c

    context.subscriptions.push(
        copyTextDisposable,
        copyCodeDisposable,
        readClipboardDisposable,
        showHistoryDisposable,
        pasteSmartDisposable,
        viewProvider,
<<<<<<< HEAD
        startChatServerDisposable,
        stopChatServerDisposable
=======
        createDrawioDisposable
>>>>>>> e5133b4c
    );
    
    console.log('所有命令注册完成');
    vscode.window.showInformationMessage('灵犀协作插件命令注册完成');
}

function deactivate() {}

module.exports = {
    activate,
    deactivate
};<|MERGE_RESOLUTION|>--- conflicted
+++ resolved
@@ -4,10 +4,8 @@
 const fs = require('fs');
 const { exec } = require('child_process');
 const path = require('path');
-<<<<<<< HEAD
 const agentApi = require('./agent/agentApi');
 const { startChatServer, stopChatServer, setSidebarProvider } = require('./chatroom/startServer');
-=======
 const { createAndOpenDrawio } = require('./createDrawio');
 
 /**
@@ -25,7 +23,6 @@
         vscode.window.showErrorMessage(`创建或打开Draw.io文件失败: ${error.message}`);
     }
 }
->>>>>>> e5133b4c
 
 /**
  * 激活插件时的回调函数
@@ -130,11 +127,7 @@
 
         // 格式化过滤后的历史记录用于 QuickPick
         const items = filteredHistory.map(entry => ({
-<<<<<<< HEAD
             label: `${entry.type === 'code' ? '📝 代码' : (entry.type === 'text' ? '📄 文本' : '❓ 其他')} - ${new Date(entry.timestamp).toLocaleString([], {year: 'numeric', month: '2-digit', day: '2-digit', hour: '2-digit', minute: '2-digit'})}`,
-=======
-            label: `${entry.type === 'code' ? '📝 代码' : (entry.type === 'text' ? '📄 文本' : '❓ 其他')} - ${new Date(entry.timestamp).toLocaleString()}`,
->>>>>>> e5133b4c
             description: typeof entry.content === 'string' && entry.content.length > 50 ? entry.content.substring(0, 50) + '...' : (typeof entry.content === 'string' ? entry.content : '[非文本内容]'),
             entry
         }));
@@ -194,7 +187,6 @@
     });
 
     // 注册灵犀协作侧边栏视图
-<<<<<<< HEAD
     // 包含协作区(聊天室、Agent、设置)、剪贴板历史和协同画布三个主要功能区域
     const sidebarProvider = new LingxiSidebarProvider(context);
     
@@ -274,16 +266,10 @@
             }
         })
     );
-=======
-    const sidebarProvider = new LingxiSidebarProvider(context);
-    
-    // 确保使用正确的视图ID注册WebviewViewProvider
-    const viewProvider = vscode.window.registerWebviewViewProvider('lingxixiezuoView', sidebarProvider);
     
     // 注册创建并打开Drawio命令
     console.log('注册命令: lingxixiezuo.createDrawio');
     let createDrawioDisposable = vscode.commands.registerCommand('lingxixiezuo.createDrawio', createAndOpenDrawioCommand);
->>>>>>> e5133b4c
 
     context.subscriptions.push(
         copyTextDisposable,
@@ -292,12 +278,9 @@
         showHistoryDisposable,
         pasteSmartDisposable,
         viewProvider,
-<<<<<<< HEAD
         startChatServerDisposable,
-        stopChatServerDisposable
-=======
+        stopChatServerDisposable,
         createDrawioDisposable
->>>>>>> e5133b4c
     );
     
     console.log('所有命令注册完成');
