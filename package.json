{
  "name": "lingxixiezuo",
  "displayName": "灵犀协作",
  "description": "灵犀协作 - VS Code 协同编程插件",
  "version": "0.0.1",
  "engines": {
    "vscode": "^1.85.0"
  },
  "categories": [
    "Other"
  ],
  "activationEvents": [
    "onStartupFinished",
    "onCommand:lingxixiezuo.testCopyText",
    "onCommand:lingxixiezuo.testCopyCode",
    "onCommand:lingxixiezuo.testRead",
    "onCommand:lingxixiezuo.showHistory",
    "onCommand:lingxixiezuo.pasteSmart",
    "onCommand:lingxixiezuo.createDrawio",
    "onCommand:lingxixiezuo.configAgentApi",
    "onCommand:lingxixiezuo.recordAudio",
    "onView:lingxixiezuoView"
  ],
  "main": "./extension.js",
  "contributes": {
    "commands": [
      {
        "command": "lingxixiezuo.testCopyText",
        "title": "灵犀协作: 测试复制文本",
        "category": "灵犀协作"
      },
      {
        "command": "lingxixiezuo.testCopyCode",
        "title": "灵犀协作: 测试复制代码",
        "category": "灵犀协作"
      },
      {
        "command": "lingxixiezuo.testRead",
        "title": "灵犀协作: 测试读取剪贴板",
        "category": "灵犀协作"
      },
      {
        "command": "lingxixiezuo.showHistory",
        "title": "灵犀协作: 查看剪贴板历史",
        "category": "灵犀协作"
      },
      {
        "command": "lingxixiezuo.pasteSmart",
        "title": "灵犀协作: 智能粘贴",
        "category": "灵犀协作"
      },
      {
        "command": "lingxixiezuo.configAgentApi",
        "title": "灵犀协作: 配置智谱AI API",
        "category": "灵犀协作"
      },
      {
        "command": "lingxixiezuo.createDrawio",
        "title": "灵犀协作: 创建Draw.io文件",
        "category": "灵犀协作"
      },
      {
        "command": "lingxixiezuo.recordAudio",
        "title": "灵犀协作: 录制音频",
        "category": "灵犀协作"
      }
    ],
    "keybindings": [
      {
        "command": "lingxixiezuo.testCopyText",
        "key": "ctrl+shift+c",
        "mac": "cmd+shift+c",
        "when": "editorHasSelection"
      },
      {
        "command": "lingxixiezuo.testCopyCode",
        "key": "ctrl+shift+x",
        "mac": "cmd+shift+x",
        "when": "editorHasSelection"
      },
      {
        "command": "lingxixiezuo.testRead",
        "key": "ctrl+shift+v",
        "mac": "cmd+shift+v"
      },
      {
        "command": "lingxixiezuo.showHistory",
        "key": "ctrl+shift+h",
        "mac": "cmd+shift+h"
      },
      {
        "command": "lingxixiezuo.pasteSmart",
        "key": "ctrl+alt+v",
        "mac": "cmd+alt+v"
      }
    ],
    "menus": {
      "editor/context": [
        {
          "command": "lingxixiezuo.testCopyText",
          "when": "editorHasSelection",
          "group": "clipboard"
        },
        {
          "command": "lingxixiezuo.testCopyCode",
          "when": "editorHasSelection",
          "group": "clipboard"
        },
        {
          "command": "lingxixiezuo.showHistory",
          "group": "clipboard"
        },
        {
          "command": "lingxixiezuo.pasteSmart",
          "when": "editorTextFocus",
          "group": "clipboard@2"
        }
      ]
    },
    "viewsContainers": {
      "activitybar": [
        {
          "id": "lingxixiezuo-sidebar",
          "title": "灵犀协作",
          "icon": "$(organization)"
        }
      ]
    },
    "views": {
      "lingxixiezuo-sidebar": [
        {
          "type": "webview",
          "id": "lingxixiezuoView",
          "name": "灵犀协作面板"
        }
      ]
    }
  },
  "scripts": {
    "lint": "eslint .",
    "pretest": "npm run lint",
    "test": "node ./test/runTest.js"
  },
  "dependencies": {
    "axios": "^1.6.2",
<<<<<<< HEAD
    "node-microphone": "^0.1.6",
    "socket.io": "^4.8.1",
    "speaker": "^0.5.5",
=======
    "openai": "^4.98.0",
>>>>>>> 02ddf649
    "uuid": "^9.0.1",
    "vscode": "^1.1.37",
    "ws": "^8.18.2",
    "xmldom": "^0.6.0"
  },
  "devDependencies": {
    "@types/glob": "^8.1.0",
    "@types/mocha": "^10.0.6",
    "@types/node": "18.x",
    "@types/vscode": "^1.85.0",
    "@vscode/test-electron": "^2.3.8",
    "eslint": "^8.54.0",
    "glob": "^10.3.10",
    "mocha": "^10.2.0",
    "typescript": "^5.3.2"
  }
}<|MERGE_RESOLUTION|>--- conflicted
+++ resolved
@@ -143,13 +143,10 @@
   },
   "dependencies": {
     "axios": "^1.6.2",
-<<<<<<< HEAD
     "node-microphone": "^0.1.6",
     "socket.io": "^4.8.1",
     "speaker": "^0.5.5",
-=======
     "openai": "^4.98.0",
->>>>>>> 02ddf649
     "uuid": "^9.0.1",
     "vscode": "^1.1.37",
     "ws": "^8.18.2",
