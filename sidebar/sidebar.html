<!DOCTYPE html>
<html lang="zh-CN">
<head>
    <meta charset="UTF-8">
    <meta name="viewport" content="width=device-width, initial-scale=1.0">
    <title>灵犀协作侧边栏</title>
    <!-- 添加marked.js库 -->
    <script src="https://cdn.jsdelivr.net/npm/marked/marked.min.js"></script>
</head>
<body>
    <div class="tab-container">
        <div class="tab-header">
            <button class="tab-button active" data-tab="collab-area">协作区</button>
            <button class="tab-button" data-tab="history">History</button>
            <button class="tab-button" data-tab="canvas">Canvas</button>
        </div>
        <div class="tab-content">
            <div class="tab-pane active" id="collab-area">
                <div class="inner-tab-container">
                    <div class="inner-tab-header">
                        <button class="inner-tab-button active" data-inner-tab="chat">聊天室</button>
                        <button class="inner-tab-button" data-inner-tab="agent">Agent</button>
                        <button class="inner-tab-button" data-inner-tab="settings">设置</button>
                    </div>
                    <div class="inner-tab-content">
                        <div class="inner-tab-pane active" id="chat">
                <div class="chat-pane live-share-style">
                    <div class="chat-server-controls">
                        <div class="server-status">
                            <span>服务器状态: </span>
                            <span id="chat-server-status" class="status-offline">离线</span>
                        </div>
                        <div class="connection-modes">
                            <button id="host-mode-btn" class="mode-button active">主机模式</button>
                            <button id="client-mode-btn" class="mode-button">从机模式</button>
                        </div>
                        <div id="host-mode-panel" class="mode-panel">
                            <div class="server-actions">
                                <button id="start-chat-server" class="action-button">启动聊天室</button>
                                <button id="stop-chat-server" class="action-button" disabled>停止聊天室</button>
                            </div>
                            <div class="server-connection" style="display: none;" id="server-connection-info">
                                <div class="connection-display">
                                    <span>连接地址: </span>
                                    <span id="server-connection-url">未连接</span>
                                </div>
                                <button id="copy-connection" class="action-button">复制连接信息</button>
                            </div>
                        </div>
                        <div id="client-mode-panel" class="mode-panel" style="display: none;">
                            <div class="client-connection">
                                <div class="input-group">
                                    <input type="text" id="server-address" placeholder="服务器地址 (如: 192.168.1.100)" />
                                    <input type="text" id="server-port" placeholder="端口 (如: 3000)" value="3000" />
                                </div>
                                <div class="connection-actions">
                                    <button id="connect-to-server" class="action-button">连接服务器</button>
                                    <button id="disconnect-from-server" class="action-button" disabled>断开连接</button>
                                </div>
                                <div class="room-actions" style="margin-top: 6px; display: none;" id="room-control">
                                    <div class="room-info">
                                        <span>当前房间:</span>
                                        <span id="current-room-id">default</span>
                                    </div>
                                    <button id="leave-room" class="action-button">离开聊天室</button>
                                </div>
                            </div>
                        </div>
                        <div class="user-settings">
                            <input type="text" id="user-name" placeholder="输入用户名..." />
                            <button id="set-username" class="action-button">设置用户名</button>
                        </div>
                    </div>
                    <div class="chat-messages">
                        <div class="chat-row left">
                            <div class="chat-avatar-group">
                                <div class="avatar">A</div>
                                <div class="sender">协作助手</div>
                            </div>
                            <div class="chat-bubble-group">
                                            <div class="chat-bubble left">你好，欢迎使用灵犀协作！有什么可以帮到你？</div>
                                            <div class="chat-time">10:01</div>
                            </div>
                        </div>
                        <div class="chat-row right">
                            <div class="chat-avatar-group">
                                <div class="avatar">我</div>
                                <div class="sender">我</div>
                            </div>
                            <div class="chat-bubble-group">
                                            <div class="chat-bubble right">你好！请问这个工具有哪些功能？</div>
                                            <div class="chat-time">10:02</div>
                            </div>
                        </div>
                    </div>
                    
                    <!-- 语音会议组件 -->
                    <div class="voice-conference-container">
                        <div class="voice-conference-header">
                            <h3>语音会议</h3>
                            <div class="voice-conference-status">未连接</div>
                        </div>
                        
                        <div class="voice-conference-controls">
                            <button id="create-conference-btn" class="conference-btn">创建会议</button>
                            <button id="join-conference-btn" class="conference-btn">加入会议</button>
                            <button id="leave-conference-btn" class="conference-btn" disabled>离开会议</button>
                        </div>
                        
                        <div class="conference-join-form" style="display: none;">
                            <input type="text" id="conference-id-input" placeholder="输入会议ID">
                            <button id="confirm-join-btn">确认加入</button>
                            <button id="cancel-join-btn">取消</button>
                        </div>
                        
                        <div class="active-conference-info" style="display: none;">
                            <div class="conference-id-display">会议ID: <span id="current-conference-id"></span></div>
                            <div class="mic-control">
                                <button id="toggle-mic-btn">静音</button>
                                <div class="mic-status">麦克风已开启</div>
                            </div>
                        </div>
                        
                        <div class="conference-participants">
                            <h4>参与者</h4>
                            <ul id="participants-list"></ul>
                        </div>
                    </div>
                    
                    <div class="chat-input-bar">
                        <input type="text" id="chat-input" class="chat-input" placeholder="输入消息..." />
                        <div class="voice-record-timer">00:00</div>
                        <button id="voice-record-btn" class="voice-record-btn" title="录制语音消息">🎤</button>
                        <button id="chat-send" class="chat-send">发送</button>
                        <button id="run-asr-test" class="chat-send" title="运行语音识别测试">测试ASR</button>
                                </div>
                            </div>
                        </div>
                        <div class="inner-tab-pane" id="agent">
                            <div class="agent-container live-share-style">
                                <div class="agent-header">
                                    <h3>智能助手</h3>
                                    <p>专业的AI助手，帮助完成画布任务</p>
                                    <div class="agent-help-icon" id="agent-help-btn" title="查看可用工具">?</div>
                                </div>
                                <div class="agent-content">
                                    <div class="agent-tools">
                                        <div class="agent-tool-item">
                                            <div class="agent-tool-icon">📝</div>
                                            <div class="agent-tool-name">创建画布</div>
                                        </div>
                                        <div class="agent-tool-item">
                                            <div class="agent-tool-icon">🔳</div>
                                            <div class="agent-tool-name">添加形状</div>
                                        </div>
                                        <div class="agent-tool-item">
                                            <div class="agent-tool-icon">📄</div>
                                            <div class="agent-tool-name">添加文本</div>
                                        </div>
                                        <div class="agent-tool-item">
                                            <div class="agent-tool-icon">🔍</div>
                                            <div class="agent-tool-name">查看画布</div>
                                        </div>
                                    </div>
                                    <div class="agent-messages" id="agent-messages">
                                        <div class="agent-welcome">
                                            <div class="agent-welcome-icon">🤖</div>
                                            <div class="agent-welcome-text">
                                                <h4>AI绘图助手</h4>
                                                <p>我可以帮助你创建画布、添加形状、添加文本或查看画布信息等。请在下方输入你的问题或选择上方工具。</p>
                                            </div>
                                        </div>
                                    </div>
                                    <div class="agent-input-bar">
                                        <textarea id="agent-input" class="chat-input" placeholder="向AI助手询问..." rows="1"></textarea>
                                        <button id="agent-send" class="chat-send">发送</button>
                                    </div>
                                </div>
                            </div>
                            
                            <!-- 工具说明弹出层 -->
                            <div id="tools-modal" class="tools-modal">
                                <div class="tools-modal-content">
                                    <div class="tools-modal-header">
                                        <h3>可用工具列表</h3>
                                        <span class="tools-modal-close">&times;</span>
                                    </div>
                                    <div class="tools-modal-body">
                                        <div class="tool-item">
                                            <h4>创建画布 (createCanvas)</h4>
                                            <p>创建新的Excalidraw画布，可选择模板</p>
                                            <div class="tool-params">
                                                <div class="param"><span class="param-name">name</span>: 画布名称（不需要包含.excalidraw扩展名）</div>
                                                <div class="param"><span class="param-name">template</span>: 可选的模板名称，可用模板: 空白画布, 基础图形, 流程图, 思维导图, 组织结构图</div>
                                            </div>
                                            <div class="tool-example">例如: 创建一个名为flowchart的画布，使用流程图模板</div>
                                        </div>
                                        
                                        <div class="tool-item">
                                            <h4>列出画布 (listCanvases)</h4>
                                            <p>列出所有已创建的Excalidraw画布</p>
                                            <div class="tool-example">例如: 列出所有画布</div>
                                        </div>
                                        
                                        <div class="tool-item">
                                            <h4>导出画布 (exportCanvas)</h4>
                                            <p>将Excalidraw画布导出为SVG格式</p>
                                            <div class="tool-params">
                                                <div class="param"><span class="param-name">name</span>: 画布名称</div>
                                                <div class="param"><span class="param-name">format</span>: 导出格式: svg</div>
                                                <div class="param"><span class="param-name">withBackground</span>: 是否包含背景（默认为true）</div>
                                                <div class="param"><span class="param-name">withDarkMode</span>: 是否使用暗色模式（默认为false）</div>
                                                <div class="param"><span class="param-name">exportScale</span>: 导出缩放比例（默认为1）</div>
                                            </div>
                                            <div class="tool-example">例如: 将flowchart画布导出为SVG格式，无背景</div>
                                        </div>
                                        
                                        <div class="tool-item">
                                            <h4>添加形状 (addShape)</h4>
                                            <p>向Excalidraw画布添加基本形状</p>
                                            <div class="tool-params">
                                                <div class="param"><span class="param-name">name</span>: 画布名称</div>
                                                <div class="param"><span class="param-name">shapeType</span>: 形状类型: rectangle, ellipse, diamond, line, arrow, text</div>
                                                <div class="param"><span class="param-name">x</span>: X坐标位置</div>
                                                <div class="param"><span class="param-name">y</span>: Y坐标位置</div>
                                                <div class="param"><span class="param-name">color</span>: 颜色代码，如 #000000 或 #ff0000</div>
                                            </div>
                                            <div class="tool-example">例如: 在flowchart画布上添加一个矩形，位置(100,100)，颜色蓝色</div>
                                        </div>
                                        
                                        <div class="tool-item">
                                            <h4>添加文本 (addText)</h4>
                                            <p>向Excalidraw画布添加文本</p>
                                            <div class="tool-params">
                                                <div class="param"><span class="param-name">name</span>: 画布名称</div>
                                                <div class="param"><span class="param-name">text</span>: 文本内容</div>
                                                <div class="param"><span class="param-name">x</span>: X坐标位置</div>
                                                <div class="param"><span class="param-name">y</span>: Y坐标位置</div>
                                                <div class="param"><span class="param-name">color</span>: 文本颜色（可选，默认为黑色）</div>
                                                <div class="param"><span class="param-name">fontSize</span>: 字体大小（可选，默认为20）</div>
                                            </div>
                                            <div class="tool-example">例如: 在flowchart画布上添加文本"开始"，位置(150,150)</div>
                                        </div>
                                        
                                        <div class="tool-item">
                                            <h4>获取画布详情 (getCanvasDetails)</h4>
                                            <p>获取Excalidraw画布的详细信息</p>
                                            <div class="tool-params">
                                                <div class="param"><span class="param-name">name</span>: 画布名称</div>
                                            </div>
                                            <div class="tool-example">例如: 获取flowchart画布的详细信息</div>
                                        </div>
                                        
                                        <div class="tool-item">
                                            <h4>导入库 (importLibrary)</h4>
                                            <p>导入Excalidraw公共库或从URL导入库</p>
                                            <div class="tool-params">
                                                <div class="param"><span class="param-name">libraryUrl</span>: 库URL或识别符（如"rocket"、"charts"等公共库ID或完整URL）</div>
                                                <div class="param"><span class="param-name">canvasName</span>: 可选：要导入到的画布名称。如不提供，将作为工作区库导入</div>
                                            </div>
                                            <div class="tool-example">例如: 导入"rocket"库到flowchart画布</div>
                                        </div>
                                        
                                        <div class="tool-item">
                                            <h4>删除元素 (deleteElement)</h4>
                                            <p>从Excalidraw画布中删除指定元素</p>
                                            <div class="tool-params">
                                                <div class="param"><span class="param-name">name</span>: 画布名称</div>
                                                <div class="param"><span class="param-name">elementId</span>: 要删除的元素ID</div>
                                            </div>
                                            <div class="tool-example">例如: 从flowchart画布中删除ID为"rectangle1"的元素</div>
                                        </div>
                                        
                                        <div class="tool-item">
                                            <h4>画框工具 (createFrame)</h4>
                                            <p>在画布中创建一个框架用于分组元素</p>
                                            <div class="tool-params">
                                                <div class="param"><span class="param-name">name</span>: 画布名称</div>
                                                <div class="param"><span class="param-name">x</span>: 框架X坐标位置</div>
                                                <div class="param"><span class="param-name">y</span>: 框架Y坐标位置</div>
                                                <div class="param"><span class="param-name">width</span>: 框架宽度</div>
                                                <div class="param"><span class="param-name">height</span>: 框架高度</div>
                                                <div class="param"><span class="param-name">label</span>: 框架标签文本（默认为"框架"）</div>
                                                <div class="param"><span class="param-name">color</span>: 框架颜色代码（默认为蓝色）</div>
                                            </div>
                                            <div class="tool-example">例如: 在flowchart画布上创建一个标签为"模块A"的框架，位置(200, 200)，尺寸300x200</div>
                                        </div>
                                        
                                        <div class="tool-item">
                                            <h4>嵌入网页 (embedWebpage)</h4>
                                            <p>在画布中嵌入网页链接</p>
                                            <div class="tool-params">
                                                <div class="param"><span class="param-name">name</span>: 画布名称</div>
                                                <div class="param"><span class="param-name">url</span>: 要嵌入的网页URL</div>
                                                <div class="param"><span class="param-name">x</span>: X坐标位置</div>
                                                <div class="param"><span class="param-name">y</span>: Y坐标位置</div>
                                                <div class="param"><span class="param-name">width</span>: 宽度（默认为320）</div>
                                                <div class="param"><span class="param-name">height</span>: 高度（默认为180）</div>
                                            </div>
                                            <div class="tool-example">例如: 在flowchart画布上嵌入网页 https://github.com，位置(100, 300)</div>
                                        </div>
                                        
                                        <div class="tool-item">
                                            <h4>调整元素样式 (updateElementStyle)</h4>
                                            <p>调整画布中元素的样式属性</p>
                                            <div class="tool-params">
                                                <div class="param"><span class="param-name">name</span>: 画布名称</div>
                                                <div class="param"><span class="param-name">elementId</span>: 要调整样式的元素ID</div>
                                                <div class="param"><span class="param-name">styleOptions</span>: 样式选项对象，可包含以下属性:
                                                    <div style="margin-left: 10px;">
                                                        <div><span class="param-name">strokeColor</span>: 线条颜色</div>
                                                        <div><span class="param-name">backgroundColor</span>: 背景颜色</div>
                                                        <div><span class="param-name">fillStyle</span>: 填充样式(solid, hachure, cross-hatch等)</div>
                                                        <div><span class="param-name">strokeWidth</span>: 线条宽度</div>
                                                        <div><span class="param-name">strokeStyle</span>: 线条样式(solid, dashed等)</div>
                                                        <div><span class="param-name">opacity</span>: 不透明度(0-100)</div>
                                                        <div><span class="param-name">fontSize</span>: 字体大小(文本元素)</div>
                                                    </div>
                                                </div>
                                            </div>
                                            <div class="tool-example">例如: 更新flowchart画布中ID为"rect1"的矩形样式，将背景色改为红色，线条宽度改为2</div>
                                        </div>
                                    </div>
                                </div>
                            </div>
                        </div>
                        <div class="inner-tab-pane" id="settings">
                            <div class="settings-container live-share-style">
                                <div class="settings-header">
                                    <h3>系统设置</h3>
                                </div>
                                <div class="settings-content">
                                    <div class="settings-group">
                                        <div class="settings-title">协作设置</div>
                                        <div class="settings-item">
                                            <div class="settings-label">启用实时协作</div>
                                            <div class="settings-control">
                                                <label class="switch">
                                                    <input type="checkbox" checked>
                                                    <span class="slider round"></span>
                                                </label>
                                            </div>
                                        </div>
                                        <div class="settings-item">
                                            <div class="settings-label">自动同步剪贴板</div>
                                            <div class="settings-control">
                                                <label class="switch">
                                                    <input type="checkbox" checked>
                                                    <span class="slider round"></span>
                                                </label>
                                            </div>
                                        </div>
                                    </div>
                                    
                                    <!-- 添加MCP服务设置 -->
                                    <div class="settings-group">
                                        <div class="settings-title">MCP服务</div>
                                        <div class="settings-item">
                                            <div class="settings-label">启用MCP服务器</div>
                                            <div class="settings-control">
                                                <label class="switch">
                                                    <input type="checkbox" id="enable-mcp-server">
                                                    <span class="slider round"></span>
                                                </label>
                                            </div>
                                        </div>
                                        <div class="settings-item" id="mcp-server-status-container">
                                            <div class="settings-label">服务器状态</div>
                                            <div class="settings-control">
                                                <span id="mcp-server-status" class="api-key-status-text">未启动</span>
                                            </div>
                                        </div>
                                        <!-- 移除服务器路径输入框 -->
                                    </div>
                                    
                                    <div class="settings-group">
                                        <div class="settings-title">AI助手设置</div>
                                        <div class="settings-item">
                                            <div class="settings-label">AI提供商</div>
                                            <div class="settings-control">
                                                <select id="ai-provider-select" class="settings-select" disabled>
                                                    <option value="deepseek" selected>DeepSeek</option>
                                                </select>
                                            </div>
                                        </div>
                                        
                                        <div id="provider-settings-container">
                                            <!-- 移除智谱AI设置 -->
                                            
                                            <!-- DeepSeek设置 -->
                                            <div id="deepseek-settings" class="model-settings">
                                                <div class="settings-item" id="deepseek-container">
                                                    <div class="settings-label">DeepSeek API Key</div>
                                                    <div class="settings-control api-key-control">
                                                        <input type="password" id="deepseek-api-key-input" class="settings-input" placeholder="输入你的 DeepSeek API Key">
                                                        <button id="save-deepseek-api-key-btn" class="settings-button">保存</button>
                                                    </div>
                                                </div>
                                                <div class="settings-item" id="deepseek-status-container">
                                                    <div class="settings-label">API Key 状态</div>
                                                    <div class="settings-control">
                                                        <span id="deepseek-api-key-status" class="api-key-status-text">未设置</span>
                                                    </div>
                                                </div>
                                                <div class="settings-item" id="deepseek-model-container">
                                                    <div class="settings-label">模型选择</div>
                                                    <div class="settings-control">
                                                        <select id="deepseek-model-select" class="settings-select">
                                                            <option value="deepseek-chat">DeepSeek Chat (默认)</option>
                                                            <option value="deepseek-coder">DeepSeek Coder</option>
                                                        </select>
                                                    </div>
                                                </div>
                                            </div>
                                        </div>
                                        
                                        <div class="settings-item">
                                            <div class="settings-label">代码生成语言</div>
                                            <div class="settings-control">
                                                <select class="settings-select">
                                                    <option>自动检测</option>
                                                    <option selected>JavaScript</option>
                                                    <option>Python</option>
                                                    <option>Java</option>
                                                </select>
                                            </div>
                                        </div>
                                    </div>
                                </div>
                            </div>
                        </div>
                    </div>
                </div>
            </div>
            <div class="tab-pane" id="history">
                <div class="history-container">
                    <h3 class="history-title">剪贴板历史</h3>
                    <div id="clip-history-list" class="clip-history-list"></div>
                    <div id="clip-preview" class="clip-preview">
                        <div class="preview-placeholder">点击记录查看详细内容</div>
                        <div class="preview-content"></div>
                    </div>
                </div>
            </div>
            <div class="tab-pane" id="canvas">
                <div class="canvas-pane live-share-style">
                    <div class="canvas-container">
                        <div class="canvas-info">
                            <h3>协同画布</h3>
                            <p>创建和管理可共享的流程图、架构图等</p>
                        </div>
                        <div class="canvas-tools">
                            <button id="canvas-action-btn" class="canvas-button">
                                <span class="button-icon">+</span>
                                新建画布
                            </button>
                            <button id="add-memo-btn" class="canvas-button">
                                <span class="button-icon">📝</span>
                                添加纪要
                            </button>
                        </div>
                        <div class="canvas-list-container">
                            <h4 class="canvas-list-title">最近画布</h4>
                            <div class="canvas-list">
                                <div class="canvas-list-empty">暂无最近画布，点击"新建画布"创建</div>
                                <!-- 画布项目将在这里动态添加 -->
                            </div>
                        </div>
                    </div>
                </div>
            </div>
        </div>
    </div>
    
    <style>
        .tab-container {
            display: flex;
            flex-direction: column;
            height: 100vh;
            width: 100%;
            font-family: "Segoe UI", Arial, sans-serif;
            background: #1e1e1e;
        }
        .tab-header {
            display: flex;
            border-bottom: 1px solid #333;
            width: 100%;
            background: #232323;
        }
        .tab-button {
            flex: 1 1 0;
            padding: 10px 0;
            background: none;
            border: none;
            border-bottom: 2px solid transparent;
            cursor: pointer;
            outline: none;
            font-size: 15px;
            color: #bbb;
            transition: background 0.2s, color 0.2s, border-bottom 0.2s;
        }
        .tab-button.active {
            border-bottom: 2.5px solid #3794ff;
            color: #fff;
            background: #232323;
            font-weight: bold;
        }
        .tab-button:not(.active):hover {
            background: #252526;
            color: #fff;
        }
        .tab-content {
            flex: 1 1 auto;
            display: flex;
            flex-direction: column;
            height: 100%;
            min-height: 0;
            overflow: hidden;
        }
        .tab-pane {
            flex: 1 1 auto;
            display: none;
            padding: 0;
            height: 100%;
            min-height: 0;
            overflow: hidden;
        }
        .tab-pane.active {
            display: flex;
            flex-direction: column;
            height: 100%;
        }
        .clip-history-list {
            margin-top: 8px;
            display: flex;
            flex-direction: column;
            gap: 4px;
        }
        .clip-history-item {
            background: #232323;
            border-radius: 4px;
            padding: 8px 12px;
            color: #bbb;
            cursor: pointer;
            font-size: 14px;
            border: 1px solid transparent;
            transition: background 0.15s, border 0.15s;
            white-space: nowrap;
            overflow: hidden;
            text-overflow: ellipsis;
            display: flex;
            align-items: center;
            gap: 8px;
        }
        .clip-history-item .clip-type {
            font-size: 16px;
            width: 22px;
            text-align: center;
        }
        .clip-history-item .clip-content {
            flex: 1;
            overflow: hidden;
            text-overflow: ellipsis;
            white-space: nowrap;
        }
        .clip-history-item .clip-time {
            font-size: 12px;
            color: #888;
            margin-left: 8px;
            flex-shrink: 0;
        }
        .clip-history-item:hover, .clip-history-item.selected {
            background: #2a2d2e;
            border: 1px solid #3794ff;
            color: #fff;
        }
        .clip-preview {
            margin-top: 14px;
            background: #232323;
            border-radius: 4px;
            padding: 12px;
            color: #fff;
            min-height: 40px;
            font-size: 15px;
            border: 1px solid #333;
            word-break: break-all;
            display: none;
        }
        .clip-preview.active {
            display: block;
        }
        .chat-pane {
            display: flex;
            flex-direction: column;
            height: 100%;
            width: 100%;
        }
        .chat-container {
            flex: 1 1 auto;
            display: flex;
            flex-direction: column;
            gap: 16px;
            padding: 12px 0 0 0;
            overflow-y: auto;
            width: 100%;
        }
        .chat-input-bar {
            display: flex;
            align-items: center;
            gap: 8px;
            padding: 12px 8px;
            background: #1e1e1e;
            border-top: 1px solid #333;
            flex-shrink: 0;
            position: sticky;
            bottom: 0;
            left: 0;
            right: 0;
            z-index: 10;
            width: 100%;
            box-sizing: border-box;
        }
        .chat-input {
            flex: 1;
            min-width: 0;
            background: #232323;
            color: #fff;
            border: 1px solid #333;
            border-radius: 8px;
            padding: 10px 14px;
            font-size: 15px;
            outline: none;
            transition: border 0.2s;
            width: 100%;
            box-sizing: border-box;
        }
        .chat-input:focus {
            border: 1.5px solid #3794ff;
        }
        .chat-send {
            background: #3794ff;
            color: white;
            border: none;
            border-radius: 4px;
            padding: 6px 12px;
            cursor: pointer;
            transition: background 0.2s;
            margin-left: 8px;
            min-width: 60px;
        }
        .chat-send:hover {
            background: #2d7dd2;
        }
        
        #run-asr-test {
            background: #f59e0b;
        }
        #run-asr-test:hover {
            background: #d97706;
        }
        .live-share-style {
            background: linear-gradient(180deg, #23272e 0%, #181a1f 100%);
            border-radius: 0;
            box-shadow: none;
            padding: 0;
            height: 100%;
            display: flex;
            flex-direction: column;
            min-height: 0;
            overflow: hidden;
        }
        .chat-messages {
            flex: 1 1 auto;
            overflow-y: auto;
            overflow-x: hidden;
            padding: 18px 8px 0 8px;
            display: flex;
            flex-direction: column;
            gap: 18px;
            min-height: 0;
            width: 100%;
            box-sizing: border-box;
        }
        .chat-row {
            display: flex;
            align-items: flex-start;
            gap: 10px;
            width: 100%;
            box-sizing: border-box;
        }
        .chat-row.left {
            flex-direction: row;
            justify-content: flex-start;
            padding-right: 20px;
        }
        .chat-row.right {
            flex-direction: row-reverse;
            justify-content: flex-start;
            padding-left: 20px;
        }
        .chat-avatar-group {
            display: flex;
            flex-direction: column;
            align-items: center;
            min-width: 48px;
            margin-bottom: 2px;
            flex-shrink: 0;
        }
        .avatar {
            width: 36px;
            height: 36px;
            min-width: 36px;
            min-height: 36px;
            max-width: 36px;
            max-height: 36px;
            background: linear-gradient(135deg, #3794ff 60%, #4ec9b0 100%);
            color: #fff;
            border-radius: 50%;
            display: flex;
            align-items: center;
            justify-content: center;
            font-weight: bold;
            font-size: 18px;
            box-shadow: 0 1px 6px #0002;
            margin-bottom: 2px;
        }
        .sender {
            color: #bbb;
            font-size: 13px;
            font-weight: 500;
            margin-top: 2px;
            text-align: center;
            letter-spacing: 0.5px;
            max-width: 48px;
            overflow: hidden;
            text-overflow: ellipsis;
            white-space: nowrap;
        }
        .chat-bubble-group {
            display: flex;
            flex-direction: column;
            align-items: flex-start;
            flex: 1;
            max-width: calc(100% - 60px);
            word-break: break-word;
            overflow-wrap: break-word;
        }
        .chat-row.right .chat-bubble-group {
            align-items: flex-end;
        }
        .chat-bubble {
            position: relative;
            max-width: 100%;
            background: #232323;
            color: #fff;
            padding: 12px 16px;
            border-radius: 18px 18px 18px 6px;
            font-size: 15px;
            line-height: 1.7;
            box-shadow: 0 2px 8px #0002;
            word-break: break-word;
            overflow-wrap: break-word;
            width: fit-content;
            max-width: 100%;
        }
        .chat-bubble.left {
            border-bottom-left-radius: 6px;
            background: #232323;
        }
        .chat-bubble.right {
            border-bottom-right-radius: 6px;
            background: linear-gradient(135deg, #3794ff 60%, #4ec9b0 100%);
            color: #fff;
        }
        .chat-time {
            font-size: 11px;
            color: #8a8a8a;
            margin-top: 2px;
        }
        .chat-row.right .chat-time {
            margin-left: auto;
            margin-right: 5px;
        }
        .chat-row.left .chat-time {
            margin-left: 5px;
        }
        .canvas-pane {
            background: linear-gradient(180deg, #23272e 0%, #181a1f 100%);
            border-radius: 0;
            box-shadow: none;
            padding: 0;
            height: 100%;
            display: flex;
            flex-direction: column;
            min-height: 0;
        }
        .canvas-container {
            flex: 1 1 auto;
            padding: 20px;
            display: flex;
            flex-direction: column;
            overflow-y: auto;
            min-height: 0;
        }
        .canvas-info {
            margin-bottom: 20px;
        }
        .canvas-info h3 {
            color: #fff;
            font-size: 18px;
            margin-bottom: 10px;
            font-weight: 500;
        }
        .canvas-info p {
            color: #bbb;
            font-size: 14px;
            line-height: 1.6;
        }
        .canvas-tools {
            margin: 10px 0 25px 0;
            display: flex;
            justify-content: flex-start;
        }
        .canvas-button {
            background: linear-gradient(135deg, #3794ff 60%, #4ec9b0 100%);
            color: #fff;
            border: none;
            border-radius: 8px;
            padding: 12px 20px;
            font-size: 15px;
            cursor: pointer;
            font-weight: 500;
            transition: background 0.2s, transform 0.1s;
            box-shadow: 0 2px 8px rgba(0,0,0,0.2);
            display: flex;
            align-items: center;
            gap: 8px;
        }
        .button-icon {
            font-size: 18px;
            font-weight: bold;
        }
        .canvas-button:hover {
            background: #2176c7;
            transform: translateY(-1px);
        }
        .canvas-button:active {
            transform: scale(0.98) translateY(0);
        }
        .canvas-list-container {
            margin-top: 20px;
        }
        .canvas-list-title {
            color: #ddd;
            font-size: 16px;
            margin-bottom: 12px;
            font-weight: 500;
            border-bottom: 1px solid #333;
            padding-bottom: 8px;
        }
        .canvas-list {
            display: flex;
            flex-direction: column;
            gap: 10px;
        }
        .canvas-list-empty {
            color: #888;
            font-style: italic;
            padding: 20px 0;
            text-align: center;
        }
        .canvas-item {
            background: #232323;
            border-radius: 8px;
            padding: 12px 15px;
            display: flex;
            align-items: center;
            gap: 12px;
            border: 1px solid transparent;
            transition: all 0.2s;
            cursor: pointer;
        }
        .canvas-item:hover {
            background: #2a2d2e;
            border-color: #3794ff;
        }
        .canvas-item-icon {
            font-size: 22px;
            color: #4ec9b0;
        }
        .canvas-item-content {
            flex: 1;
            min-width: 0;
        }
        .canvas-item-title {
            color: #fff;
            font-size: 14.5px;
            margin-bottom: 4px;
            white-space: nowrap;
            overflow: hidden;
            text-overflow: ellipsis;
        }
        .canvas-item-path {
            color: #888;
            font-size: 12px;
            white-space: nowrap;
            overflow: hidden;
            text-overflow: ellipsis;
        }
        .history-container {
            display: flex;
            flex-direction: column;
            height: 100%;
            padding: 12px;
            background: linear-gradient(180deg, #23272e 0%, #181a1f 100%);
        }
        
        .history-title {
            color: #fff;
            font-size: 18px;
            margin-bottom: 16px;
            font-weight: 500;
        }
        
        .clip-history-list {
            flex: 0 0 auto;
            margin: 0 0 12px 0;
            display: flex;
            flex-direction: column;
            gap: 8px;
            max-height: 50%;
            min-height: 150px;
            overflow-y: auto;
            padding-right: 4px;
        }
        
        .clip-history-item {
            background: #232323;
            border-radius: 8px;
            padding: 10px 12px;
            color: #ddd;
            cursor: pointer;
            font-size: 14px;
            border: 1px solid transparent;
            transition: background 0.15s, border 0.15s;
            display: flex;
            align-items: center;
            gap: 8px;
        }
        
        .clip-history-item:hover, .clip-history-item.selected {
            background: #2a2d2e;
            border: 1px solid #3794ff;
            color: #fff;
        }
        
        .clip-type {
            font-size: 16px;
            width: 22px;
            text-align: center;
            flex-shrink: 0;
        }
        
        .clip-content {
            flex: 1;
            overflow: hidden;
            text-overflow: ellipsis;
            white-space: nowrap;
            line-height: 1.4;
        }
        
        .clip-time {
            font-size: 12px;
            color: #888;
            margin-left: 8px;
            flex-shrink: 0;
        }
        
        .clip-preview {
            margin-top: 12px;
            flex: 1;
            background: #232323;
            border-radius: 8px;
            padding: 12px;
            color: #fff;
            font-size: 14px;
            border: 1px solid #333;
            word-break: break-all;
            overflow-y: auto;
            min-height: 100px;
            display: flex;
            flex-direction: column;
        }
        
        .preview-placeholder {
            color: #888;
            font-style: italic;
            padding: 20px 0;
            text-align: center;
            align-self: center;
        }
        
        .preview-content {
            display: none;
            white-space: pre-wrap;
            line-height: 1.5;
        }
        
        .preview-content.active {
            display: block;
        }
        .inner-tab-container {
            display: flex;
            flex-direction: column;
            height: 100%;
            width: 100%;
            background: linear-gradient(180deg, #23272e 0%, #181a1f 100%);
        }
        .inner-tab-header {
            display: flex;
            border-bottom: 1px solid #333;
            width: 100%;
            background: rgba(35, 35, 35, 0.5);
            padding: 0;
            height: 42px;
        }
        .inner-tab-button {
            flex: 1;
            padding: 8px 0;
            background: none;
            border: none;
            border-bottom: 2px solid transparent;
            cursor: pointer;
            outline: none;
            font-size: 14px;
            color: #bbb;
            transition: background 0.2s, color 0.2s, border-bottom 0.2s;
            text-align: center;
        }
        .inner-tab-button.active {
            border-bottom: 2px solid #3794ff;
            color: #fff;
            font-weight: bold;
        }
        .inner-tab-button:not(.active):hover {
            background: rgba(255, 255, 255, 0.05);
            color: #fff;
        }
        .inner-tab-content {
            flex: 1 1 auto;
            display: flex;
            flex-direction: column;
            height: 100%;
            min-height: 0;
            overflow: hidden;
        }
        .inner-tab-pane {
            flex: 1 1 auto;
            display: none;
            padding: 0;
            height: 100%;
            min-height: 0;
            overflow: hidden;
        }
        .inner-tab-pane.active {
            display: flex;
            flex-direction: column;
            height: 100%;
        }
        .agent-container {
            display: flex;
            flex-direction: column;
            height: 100%;
            padding: 0;
        }
        .agent-header {
            position: relative;
            padding: 12px 14px;
            border-bottom: 1px solid rgba(255, 255, 255, 0.1);
        }
        .agent-header h3 {
            color: #fff;
            font-size: 16px;
            margin: 0 0 4px 0;
            font-weight: 500;
        }
        .agent-header p {
            color: #bbb;
            font-size: 13px;
            margin: 0;
            line-height: 1.4;
        }
        .agent-content {
            flex: 1;
            display: flex;
            flex-direction: column;
            padding: 12px;
            overflow-y: auto;
        }
        .agent-tools {
            display: grid;
            grid-template-columns: repeat(2, 1fr);
            gap: 12px;
            margin-bottom: 15px;
        }
        .agent-tool-item {
            background: rgba(255, 255, 255, 0.05);
            border-radius: 8px;
            padding: 8px 12px;
            display: flex;
            flex-direction: row;
            align-items: center;
            cursor: pointer;
            transition: all 0.2s;
            border: 1px solid transparent;
        }
        .agent-tool-item:hover {
            background: rgba(255, 255, 255, 0.1);
            border-color: #3794ff;
            transform: translateY(-2px);
        }
        .agent-tool-icon {
            font-size: 20px;
            margin-right: 8px;
        }
        .agent-tool-name {
            color: #ddd;
            font-size: 14px;
        }
        .agent-messages {
            flex: 1;
            overflow-y: auto;
            overflow-x: hidden;
            display: flex;
            flex-direction: column;
            gap: 12px;
            margin: 10px 0;
            padding-right: 5px;
            width: 100%;
            box-sizing: border-box;
        }
        .agent-welcome {
            display: flex;
            background: rgba(255, 255, 255, 0.03);
            border-radius: 10px;
            padding: 10px 12px;
            margin-bottom: 10px;
            border: 1px solid rgba(255, 255, 255, 0.1);
        }
        .agent-welcome-icon {
            font-size: 24px;
            margin-right: 12px;
            display: flex;
            align-items: center;
            justify-content: center;
        }
        .agent-welcome-text h4 {
            margin: 0 0 4px 0;
            color: #fff;
            font-weight: 500;
            font-size: 15px;
        }
        .agent-welcome-text p {
            margin: 0;
            color: #bbb;
            line-height: 1.4;
            font-size: 13px;
        }
        .agent-message {
            display: flex;
            width: 100%;
            animation: fadeIn 0.3s ease-out;
            box-sizing: border-box;
            margin-bottom: 12px;
        }
        .agent-message-user {
            flex-direction: row-reverse;
            justify-content: flex-start;
            padding-left: 10px;
        }
        .agent-message-assistant {
            flex-direction: row;
            justify-content: flex-start;
            padding-right: 10px;
        }
        .agent-avatar {
            width: 32px;
            height: 32px;
            min-width: 32px;
            min-height: 32px;
            border-radius: 50%;
            background: linear-gradient(135deg, #3794ff 60%, #4ec9b0 100%);
            color: #fff;
            display: flex;
            align-items: center;
            justify-content: center;
            font-weight: bold;
            font-size: 14px;
            margin: 0 8px;
        }
        .agent-message-assistant .agent-avatar {
            background: #444;
        }
        .agent-message-bubble {
            display: flex;
            flex-direction: column;
            max-width: calc(100% - 60px);
        }
        .agent-message-content {
            padding: 10px 14px;
            border-radius: 10px;
            font-size: 14px;
            line-height: 1.5;
            word-break: break-word;
            width: fit-content;
            max-width: 100%;
        }
        .agent-message-user .agent-message-content {
            background: linear-gradient(135deg, #3794ff 60%, #4ec9b0 100%);
            color: #fff;
            border-bottom-right-radius: 4px;
            margin-left: auto;
        }
        .agent-message-assistant .agent-message-content {
            background: #2d2d2d;
            color: #fff;
            border-bottom-left-radius: 4px;
        }
        .agent-message-pre {
            white-space: pre-wrap;
            font-family: 'Consolas', 'Monaco', 'Courier New', monospace;
            background: #1e1e1e;
            padding: 10px;
            border-radius: 5px;
            border-left: 3px solid #3794ff;
            margin: 8px 0;
            overflow-x: auto;
        }
        .agent-message-time {
            font-size: 11px;
            color: #8a8a8a;
            margin-top: 2px;
        }
        .agent-message-user .agent-message-time {
            margin-left: auto;
            margin-right: 5px;
        }
        .agent-message-assistant .agent-message-time {
            margin-left: 5px;
        }
        .agent-thinking {
            display: flex;
            align-items: center;
            color: #bbb;
            font-size: 14px;
            margin-top: 5px;
            margin-bottom: 10px;
        }
        .agent-thinking-dots {
            display: flex;
            margin-left: 8px;
        }
        .agent-thinking-dot {
            width: 8px;
            height: 8px;
            background-color: #3794ff;
            border-radius: 50%;
            margin-right: 4px;
            animation: pulse 1.5s infinite;
        }
        .agent-thinking-dot:nth-child(2) {
            animation-delay: 0.2s;
        }
        .agent-thinking-dot:nth-child(3) {
            animation-delay: 0.4s;
        }
        .agent-input-bar {
            margin-top: auto;
            display: flex;
            align-items: center;
            gap: 8px;
            padding: 12px 0;
        }
        .settings-container {
            display: flex;
            flex-direction: column;
            height: 100%;
            padding: 0;
        }
        .settings-header {
            padding: 16px 20px;
            border-bottom: 1px solid rgba(255, 255, 255, 0.1);
        }
        .settings-header h3 {
            color: #fff;
            font-size: 18px;
            margin: 0;
            font-weight: 500;
        }
        .settings-content {
            flex: 1;
            display: flex;
            flex-direction: column;
            padding: 16px;
            overflow-y: auto;
        }
        .settings-group {
            margin-bottom: 24px;
        }
        .settings-title {
            font-size: 16px;
            font-weight: 500;
            color: #fff;
            margin-bottom: 12px;
            padding-bottom: 8px;
            border-bottom: 1px solid rgba(255, 255, 255, 0.1);
        }
        .settings-item {
            display: flex;
            justify-content: space-between;
            align-items: center;
            padding: 10px 0;
            border-bottom: 1px solid rgba(255, 255, 255, 0.05);
        }
        .settings-label {
            color: #ddd;
            font-size: 14px;
        }
        .settings-control {
            display: flex;
            align-items: center;
        }
        .settings-input {
            background: #232323;
            color: #fff;
            border: 1px solid #444;
            border-radius: 4px;
            padding: 6px 8px;
            font-size: 14px;
            width: 100%;
            box-sizing: border-box;
        }
        .settings-button {
            background: #3794ff;
            color: #fff;
            border: none;
            border-radius: 4px;
            padding: 6px 10px;
            font-size: 13px;
            cursor: pointer;
            transition: background 0.2s;
            align-self: flex-end;
        }
        .settings-button:hover {
            background: #2176c7;
        }
        .api-key-control {
            display: flex;
            flex-direction: column;
            gap: 8px;
            width: 100%;
        }
        .api-key-status-text {
            font-style: italic;
            color: #888;
        }
        .settings-select {
            background: #232323;
            color: #fff;
            border: 1px solid #444;
            border-radius: 4px;
            padding: 6px 24px 6px 8px;
            font-size: 14px;
            appearance: none;
            background-image: url("data:image/svg+xml;charset=UTF-8,%3csvg xmlns='http://www.w3.org/2000/svg' viewBox='0 0 24 24' fill='none' stroke='%23cccccc' stroke-width='2' stroke-linecap='round' stroke-linejoin='round'%3e%3cpolyline points='6 9 12 15 18 9'%3e%3c/polyline%3e%3c/svg%3e");
            background-repeat: no-repeat;
            background-position: right 8px center;
            background-size: 12px;
        }
        .switch {
            position: relative;
            display: inline-block;
            width: 46px;
            height: 24px;
        }
        .switch input {
            opacity: 0;
            width: 0;
            height: 0;
        }
        .slider {
            position: absolute;
            cursor: pointer;
            top: 0;
            left: 0;
            right: 0;
            bottom: 0;
            background-color: #444;
            transition: .4s;
        }
        .slider:before {
            position: absolute;
            content: "";
            height: 18px;
            width: 18px;
            left: 3px;
            bottom: 3px;
            background-color: white;
            transition: .4s;
        }
        input:checked + .slider {
            background-color: #3794ff;
        }
        input:checked + .slider:before {
            transform: translateX(22px);
        }
        .slider.round {
            border-radius: 34px;
        }
        .slider.round:before {
            border-radius: 50%;
        }
        @keyframes pulse {
            0%, 100% {
                opacity: 0.5;
                transform: scale(0.8);
            }
            50% {
                opacity: 1;
                transform: scale(1);
            }
        }
        @keyframes fadeIn {
            from {
                opacity: 0;
                transform: translateY(10px);
            }
            to {
                opacity: 1;
                transform: translateY(0);
            }
        }
        /* 聊天室服务器控制样式 */
        .chat-server-controls {
            background-color: var(--vscode-editor-background);
            border-bottom: 1px solid var(--vscode-panel-border);
            padding: 8px;
            display: flex;
            flex-direction: column;
            gap: 8px;
        }

        .server-status, .server-actions, .user-settings, .server-connection, .connection-display, .room-info {
            display: flex;
            justify-content: space-between;
            align-items: center;
        }
        
        .client-connection, .connection-actions, .room-actions {
            display: flex;
            flex-direction: column;
            gap: 6px;
        }
        
        .connection-modes {
            display: flex;
            margin-bottom: 6px;
            border-bottom: 1px solid rgba(255, 255, 255, 0.1);
            padding-bottom: 6px;
        }
        
        .mode-button {
            flex: 1;
            background: none;
            border: none;
            padding: 5px 10px;
            color: var(--vscode-foreground);
            cursor: pointer;
            border-bottom: 2px solid transparent;
            font-size: 12px;
            transition: all 0.2s;
        }
        
        .mode-button.active {
            color: var(--vscode-button-foreground);
            border-bottom: 2px solid var(--vscode-button-background);
            font-weight: bold;
        }
        
        .mode-button:hover:not(.active) {
            background-color: rgba(255, 255, 255, 0.05);
        }
        
        .mode-panel {
            display: flex;
            flex-direction: column;
            gap: 8px;
        }
        
        .input-group {
            display: flex;
            gap: 6px;
            margin-bottom: 6px;
            width: 100%;
        }
        
        .input-group input {
            flex: 1;
            background-color: var(--vscode-input-background);
            color: var(--vscode-input-foreground);
            border: 1px solid var(--vscode-input-border);
            padding: 4px 6px;
            border-radius: 2px;
        }
        
        #server-port {
            flex: 0 0 80px;
        }
        
        .connection-display {
            flex: 1;
            overflow: hidden;
        }
        
        #server-connection-url {
            overflow: hidden;
            text-overflow: ellipsis;
            white-space: nowrap;
            font-family: monospace;
            padding: 2px 4px;
            background-color: rgba(255, 255, 255, 0.1);
            border-radius: 2px;
            flex: 1;
            margin-left: 5px;
        }
        
        .status-online {
            color: #4CAF50;
        }
        
        .status-offline {
            color: #F44336;
        }
        
        .action-button {
            background-color: var(--vscode-button-background);
            color: var(--vscode-button-foreground);
            border: none;
            padding: 4px 8px;
            border-radius: 2px;
            cursor: pointer;
            font-size: 12px;
        }
        
        .action-button:disabled {
            opacity: 0.5;
            cursor: not-allowed;
        }
        
        .user-settings input {
            flex: 1;
            background-color: var(--vscode-input-background);
            color: var(--vscode-input-foreground);
            border: 1px solid var(--vscode-input-border);
            padding: 4px;
            border-radius: 2px;
            margin-right: 8px;
        }
        
        .room-info {
            background-color: rgba(255, 255, 255, 0.05);
            padding: 4px 6px;
            border-radius: 2px;
            font-size: 12px;
        }
        
        #current-room-id {
            font-family: monospace;
            color: #4ec9b0;
            margin-left: 5px;
        }
        
        /* 确保按钮有足够的空间 */
        .connection-actions .action-button, .room-actions .action-button {
            flex: 1;
            min-width: 90px;
            margin: 0 3px;
            white-space: nowrap;
        }
        
        .connection-actions .action-button:first-child {
            margin-left: 0;
        }
        
        .connection-actions .action-button:last-child {
            margin-right: 0;
        }
<<<<<<< HEAD
        
        .model-settings {
            border-left: 2px solid #444;
            margin-left: 10px;
            padding-left: 10px;
            margin-top: 10px;
            margin-bottom: 15px;
        }
        
        /* 当侧边栏很窄时的样式 */
        @media (max-width: 250px) {
            .api-key-control {
                flex-direction: column;
                width: 100%;
            }
            .settings-input {
                width: 100%;
                margin-right: 0;
                margin-bottom: 8px;
            }
            .settings-button {
                width: auto;
                align-self: flex-end;
            }
        }
        /* 添加问号图标样式 */
        .agent-help-icon {
            position: absolute;
            top: 12px;
            right: 12px;
            width: 24px;
            height: 24px;
            border-radius: 50%;
            background: rgba(255, 255, 255, 0.1);
            color: #fff;
            display: flex;
            align-items: center;
            justify-content: center;
            cursor: pointer;
            font-size: 16px;
            font-weight: bold;
            transition: all 0.2s;
        }
        
        .agent-help-icon:hover {
            background: rgba(255, 255, 255, 0.2);
            transform: scale(1.1);
        }
        
        /* 工具说明弹出层样式 */
        .tools-modal {
            display: none;
            position: fixed;
            top: 0;
            left: 0;
            width: 100%;
            height: 100%;
            background-color: rgba(0, 0, 0, 0.7);
            z-index: 1000;
            overflow-y: auto;
        }
        
        .tools-modal-content {
            position: relative;
            background: #1e1e1e;
            margin: 5% auto;
            padding: 0;
            width: 90%;
            max-width: 800px;
            border-radius: 8px;
            box-shadow: 0 4px 20px rgba(0, 0, 0, 0.3);
            animation: modalFadeIn 0.3s;
        }
        
        .tools-modal-header {
            display: flex;
            justify-content: space-between;
            align-items: center;
            padding: 14px 20px;
            border-bottom: 1px solid #333;
        }
        
        .tools-modal-header h3 {
            margin: 0;
            color: #fff;
            font-size: 18px;
            font-weight: 500;
        }
        
        .tools-modal-close {
            color: #aaa;
            font-size: 24px;
            font-weight: bold;
            cursor: pointer;
            transition: color 0.2s;
        }
        
        .tools-modal-close:hover {
            color: #fff;
        }
        
        .tools-modal-body {
            padding: 20px;
            max-height: 70vh;
            overflow-y: auto;
        }
        
        .tool-item {
            margin-bottom: 20px;
            padding-bottom: 20px;
            border-bottom: 1px solid #333;
        }
        
        .tool-item:last-child {
            border-bottom: none;
        }
        
        .tool-item h4 {
            margin: 0 0 10px 0;
            color: #3794ff;
            font-size: 16px;
            font-weight: 500;
        }
        
        .tool-item p {
            margin: 0 0 12px 0;
            color: #ddd;
            font-size: 14px;
        }
        
        .tool-params {
            margin-bottom: 12px;
            padding: 10px;
            background: rgba(255, 255, 255, 0.05);
            border-radius: 6px;
        }
        
        .param {
            margin-bottom: 6px;
            color: #bbb;
            font-size: 13px;
        }
        
        .param:last-child {
            margin-bottom: 0;
        }
        
        .param-name {
            color: #4ec9b0;
            font-family: monospace;
            font-weight: bold;
        }
        
        .tool-example {
            font-style: italic;
            color: #888;
            font-size: 13px;
        }
        
        @keyframes modalFadeIn {
            from { opacity: 0; transform: translateY(-20px); }
            to { opacity: 1; transform: translateY(0); }
        }

        /* 添加Markdown内容的样式 */
        .markdown-content {
            line-height: 1.6;
            word-break: break-word;
        }
        .markdown-content p {
            margin: 0.5em 0;
        }
        .markdown-content code {
            background-color: rgba(0, 0, 0, 0.2);
            padding: 2px 4px;
            border-radius: 3px;
            font-family: 'Consolas', 'Monaco', 'Courier New', monospace;
            font-size: 0.9em;
        }
        .markdown-content pre {
            background-color: rgba(0, 0, 0, 0.2);
            padding: 10px;
            border-radius: 5px;
            overflow-x: auto;
            margin: 0.8em 0;
        }
        .markdown-content pre code {
            background-color: transparent;
            padding: 0;
        }
        .markdown-content h1, .markdown-content h2, .markdown-content h3, 
        .markdown-content h4, .markdown-content h5, .markdown-content h6 {
            margin: 0.8em 0 0.4em 0;
            font-weight: 600;
            line-height: 1.3;
        }
        .markdown-content h1 { font-size: 1.5em; }
        .markdown-content h2 { font-size: 1.3em; }
        .markdown-content h3 { font-size: 1.1em; }
        .markdown-content h4, .markdown-content h5, .markdown-content h6 { font-size: 1em; }
        .markdown-content ul, .markdown-content ol {
            margin: 0.5em 0;
            padding-left: 1.5em;
        }
        .markdown-content li {
            margin: 0.3em 0;
        }
        .markdown-content blockquote {
            border-left: 3px solid #3794ff;
            margin: 0.5em 0;
            padding: 0.1em 0 0.1em 1em;
            background: rgba(55, 148, 255, 0.1);
        }
        .markdown-content table {
            border-collapse: collapse;
            margin: 0.8em 0;
            width: 100%;
        }
        .markdown-content table th, .markdown-content table td {
            padding: 6px 10px;
            border: 1px solid rgba(255, 255, 255, 0.1);
        }
        .markdown-content table th {
            background: rgba(255, 255, 255, 0.05);
        }
        .markdown-content a {
            color: #3794ff;
            text-decoration: none;
        }
        .markdown-content a:hover {
            text-decoration: underline;
        }
        .markdown-content img {
            max-width: 100%;
            height: auto;
        }
        .markdown-content hr {
            border: none;
            border-top: 1px solid rgba(255, 255, 255, 0.1);
            margin: 1em 0;
        }

        /* 修改输入框样式以支持多行 */
        .agent-input-bar textarea.chat-input {
            flex: 1;
            min-width: 0;
            background: #232323;
            color: #fff;
            border: 1px solid #333;
            border-radius: 8px;
            padding: 10px 14px;
            font-size: 15px;
            outline: none;
            transition: border 0.2s, height 0.2s;
            width: 100%;
            box-sizing: border-box;
            max-height: 150px;
            min-height: 42px;
            resize: none;
            overflow-y: hidden; /* 默认隐藏滚动条 */
            font-family: inherit;
            line-height: 1.5;
        }

        .agent-input-bar textarea.chat-input:focus {
            border: 1.5px solid #3794ff;
=======
        .chat-send:hover {
            background: #2176c7;
        }
        .voice-record-btn {
            background: none;
            color: #bbb;
            border: none;
            border-radius: 50%;
            width: 38px;
            height: 38px;
            padding: 0;
            font-size: 18px;
            cursor: pointer;
            display: flex;
            align-items: center;
            justify-content: center;
            transition: all 0.2s;
            margin-right: 5px;
        }
        .voice-record-btn:hover {
            color: #3794ff;
            background: rgba(55, 148, 255, 0.1);
        }
        .voice-record-btn.recording {
            color: #ff3737;
            background: rgba(255, 55, 55, 0.1);
            animation: pulse 1.5s infinite;
        }
        @keyframes pulse {
            0% {
                transform: scale(1);
            }
            50% {
                transform: scale(1.1);
            }
            100% {
                transform: scale(1);
            }
        }
        .voice-record-timer {
            background: rgba(0, 0, 0, 0.6);
            color: #fff;
            border-radius: 12px;
            padding: 2px 8px;
            font-size: 12px;
            position: absolute;
            top: -30px;
            left: 50%;
            transform: translateX(-50%);
            display: none;
        }
        .voice-record-btn.recording + .voice-record-timer {
            display: block;
        }
        .voice-message {
            display: flex;
            align-items: center;
            gap: 8px;
            background: rgba(55, 148, 255, 0.1);
            border-radius: 12px;
            padding: 8px 12px;
            cursor: pointer;
            transition: all 0.2s ease;
        }
        
        .voice-message:hover {
            background: rgba(55, 148, 255, 0.2);
        }
        
        .voice-message.playing .voice-message-line {
            background: linear-gradient(90deg, 
                rgba(55, 148, 255, 0.8) 0%, 
                rgba(55, 148, 255, 0.1) 100%);
            animation: sound-wave 1.5s infinite ease-in-out;
        }
        
        @keyframes sound-wave {
            0%, 100% {
                opacity: 0.3;
                transform: scaleY(0.8);
            }
            50% {
                opacity: 1;
                transform: scaleY(1.2);
            }
        }
        
        .voice-message-icon {
            font-size: 18px;
        }
        
        .voice-message-duration {
            color: #bbb;
            font-size: 13px;
        }
        
        .voice-message-line {
            flex: 1;
            height: 2px;
            background: linear-gradient(90deg, 
                rgba(55, 148, 255, 0.8) 0%, 
                rgba(55, 148, 255, 0.1) 100%);
            border-radius: 2px;
        }
        
        /* 系统消息样式 */
        .chat-system-message {
            text-align: center;
            margin: 10px 0;
            padding: 5px 10px;
            width: 100%;
        }
        .system-message-content {
            display: inline-block;
            background: rgba(255, 255, 255, 0.1);
            color: #bbb;
            font-size: 12px;
            padding: 5px 10px;
            border-radius: 12px;
        }
        .system-message-time {
            font-size: 10px;
            color: #777;
            margin-top: 2px;
        }
        
        /* 私聊消息样式 */
        .chat-bubble.private-message {
            border: 1px dashed rgba(255, 99, 71, 0.5);
            position: relative;
        }
        .private-badge {
            position: absolute;
            top: -8px;
            left: 10px;
            background: #e84118;
            color: white;
            font-size: 9px;
            padding: 1px 6px;
            border-radius: 8px;
            box-shadow: 0 1px 3px rgba(0,0,0,0.2);
        }
        .chat-bubble.right.private-message .private-badge {
            left: auto;
            right: 10px;
        }
        
        .live-share-style {
            background: linear-gradient(180deg, #23272e 0%, #181a1f 100%);
            border-radius: 0;
            box-shadow: none;
            padding: 0;
            height: 100%;
            display: flex;
            flex-direction: column;
            min-height: 0;
            overflow: hidden;
        }
        
        /* 语音录制计时器样式 */
        .voice-record-timer {
            position: absolute;
            top: -25px;
            left: 50%;
            transform: translateX(-50%);
            background: rgba(255, 55, 55, 0.9);
            color: white;
            font-size: 12px;
            padding: 2px 8px;
            border-radius: 10px;
            font-family: monospace;
            display: none;
        }
        
        @keyframes pulse {
            0%, 100% {
                opacity: 0.5;
                transform: scale(0.8);
            }
            50% {
                opacity: 1;
                transform: scale(1);
            }
        }

        /* 语音会议组件 */
        .voice-conference-container {
          margin: 15px 0;
          padding: 10px;
          border: 1px solid #444;
          border-radius: 5px;
          background-color: #2a2a2a;
        }
        
        .voice-conference-header {
          display: flex;
          justify-content: space-between;
          align-items: center;
          margin-bottom: 10px;
        }
        
        .voice-conference-header h3 {
          margin: 0;
          font-size: 16px;
        }
        
        .voice-conference-status {
          font-size: 12px;
          color: #aaa;
        }
        
        .voice-conference-controls {
          display: flex;
          gap: 10px;
          margin-bottom: 10px;
        }
        
        .conference-btn {
          padding: 6px 12px;
          background-color: #0e639c;
          color: #fff;
          border: none;
          border-radius: 3px;
          cursor: pointer;
        }
        
        .conference-btn:hover {
          background-color: #1177bb;
        }
        
        .conference-btn:disabled {
          background-color: #666;
          cursor: not-allowed;
        }
        
        .conference-join-form {
          margin: 10px 0;
          display: flex;
          gap: 5px;
        }
        
        #conference-id-input {
          flex: 1;
          padding: 5px;
          background-color: #3c3c3c;
          color: #fff;
          border: 1px solid #555;
          border-radius: 3px;
        }
        
        .active-conference-info {
          margin: 10px 0;
          padding: 8px;
          background-color: #333;
          border-radius: 3px;
        }
        
        .conference-id-display {
          margin-bottom: 8px;
          font-size: 13px;
        }
        
        .mic-control {
          display: flex;
          align-items: center;
          gap: 10px;
        }
        
        #toggle-mic-btn {
          padding: 4px 8px;
          background-color: #cc3333;
          color: #fff;
          border: none;
          border-radius: 3px;
          cursor: pointer;
        }
        
        #toggle-mic-btn.muted {
          background-color: #555;
        }
        
        .mic-status {
          font-size: 12px;
        }
        
        .conference-participants {
          margin-top: 15px;
        }
        
        .conference-participants h4 {
          margin: 0 0 8px 0;
          font-size: 14px;
          color: #ccc;
        }
        
        #participants-list {
          list-style: none;
          padding: 0;
          margin: 0;
        }
        
        #participants-list li {
          padding: 5px;
          border-bottom: 1px solid #444;
          display: flex;
          justify-content: space-between;
          align-items: center;
        }
        
        #participants-list li:last-child {
          border-bottom: none;
        }
        
        .participant-name {
          flex: 1;
        }
        
        .participant-status {
          font-size: 12px;
          color: #aaa;
        }
        
        .speaking-indicator {
          width: 8px;
          height: 8px;
          border-radius: 50%;
          background-color: #4CAF50;
          margin-right: 5px;
>>>>>>> 11f25e99
        }
    </style>
    <script>
        // 初始化语音录制相关元素
        const voiceRecordTimer = document.querySelector('.voice-record-timer');
        if (voiceRecordTimer) voiceRecordTimer.style.display = 'none';
        
        document.querySelectorAll('.tab-button').forEach(btn => {
            btn.addEventListener('click', function() {
                const tabId = this.dataset.tab;
                
                document.querySelectorAll('.tab-button').forEach(b => b.classList.remove('active'));
                this.classList.add('active');
                
                document.querySelectorAll('.tab-pane').forEach(pane => pane.classList.remove('active'));
                document.getElementById(tabId).classList.add('active');
                
                // 通知主进程标签切换
                if (vscode) {
                    vscode.postMessage({
                        command: 'switchTab',
                        tabId: tabId
                    });
                }
                
                // 如果切换到 history 标签，主动请求最新历史记录
                if (tabId === 'history' && vscode) {
                    vscode.postMessage({ type: 'getClipboardHistory' });
                }
            });
        });

        document.querySelectorAll('.inner-tab-button').forEach(btn => {
            btn.addEventListener('click', function() {
                const tabId = this.dataset.innerTab;
                
                document.querySelectorAll('.inner-tab-button').forEach(b => b.classList.remove('active'));
                this.classList.add('active');
                
                document.querySelectorAll('.inner-tab-pane').forEach(pane => pane.classList.remove('active'));
                document.getElementById(tabId).classList.add('active');
            });
        });

        const vscode = window.acquireVsCodeApi ? window.acquireVsCodeApi() : null;

        // 初始化AI提供商显示/隐藏状态
        document.addEventListener('DOMContentLoaded', function() {
            // DeepSeek已成为唯一选项，确保它是可见的
            document.getElementById('deepseek-settings').style.display = 'block';
            
            // 初始加载时请求 API Key 状态
            if (vscode) {
                vscode.postMessage({ command: 'getDeepSeekApiKeyStatus' });
                vscode.postMessage({ command: 'getMcpServerStatus' }); // 获取MCP服务器状态
            }
            
            // 处理浏览器直接打开的情况（开发测试用）
            if (typeof vscode === 'undefined') {
                console.warn('未在VS Code环境中运行，部分功能可能不可用。');
            }

            // 添加问号图标点击事件
            const helpBtn = document.getElementById('agent-help-btn');
            const toolsModal = document.getElementById('tools-modal');
            const closeModal = document.querySelector('.tools-modal-close');
            
            if (helpBtn) {
                helpBtn.addEventListener('click', function() {
                    toolsModal.style.display = 'block';
                });
            }
            
            if (closeModal) {
                closeModal.addEventListener('click', function() {
                    toolsModal.style.display = 'none';
                });
            }
            
            // 点击弹出层外部关闭弹出层
            window.addEventListener('click', function(event) {
                if (event.target === toolsModal) {
                    toolsModal.style.display = 'none';
                }
            });
            
            // 阻止弹出层内部点击事件冒泡
            const modalContent = document.querySelector('.tools-modal-content');
            if (modalContent) {
                modalContent.addEventListener('click', function(event) {
                    event.stopPropagation();
                });
            }
        });

        document.getElementById('canvas-action-btn').addEventListener('click', function() {
            if (vscode) {
                vscode.postMessage({
                    command: 'createCanvas'
                });
            }
        });

        // 添加纪要按钮事件处理
        document.getElementById('add-memo-btn').addEventListener('click', function() {
            if (vscode) {
                vscode.postMessage({
                    command: 'addMemoToCanvas'
                });
            }
        });

        // 剪贴板历史记录相关
        let historyData = [];

        window.addEventListener('message', event => {
            const message = event.data;
            console.log('收到消息:', message); // 添加日志
            
            if (message.type === 'clipboardHistory') {
                historyData = message.data || [];
                renderHistoryList(historyData);
            } else if (message.type === 'canvasList') {
                canvasListData = message.data || [];
                renderCanvasList(canvasListData);
            } else if (message.command === 'chatResponse') {
                // 处理聊天消息响应
                // 添加助手响应到聊天界面
                const messagesContainer = document.querySelector('.chat-messages');
                
                let messageContent = message.content;
                
                // 如果是画布消息,添加预览按钮
                if (message.canvasData) {
                    messageContent += `<button class="preview-canvas-btn" data-canvas='${JSON.stringify(message.canvasData)}'>预览画布</button>`;
                }
                
                const botMessageHtml = `
                    <div class="chat-row left">
                        <div class="chat-avatar-group">
                            <div class="avatar">A</div>
                            <div class="sender">${message.sender}</div>
                        </div>
                        <div class="chat-bubble-group">
                            <div class="chat-bubble left">${messageContent}</div>
                            <div class="chat-time">${message.time}</div>
                        </div>
                    </div>
                `;
                
                messagesContainer.insertAdjacentHTML('beforeend', botMessageHtml);
                messagesContainer.scrollTop = messagesContainer.scrollHeight;
                
                // 为新添加的预览按钮绑定事件
                const previewBtn = messagesContainer.querySelector('.preview-canvas-btn:last-child');
                if (previewBtn) {
                    previewBtn.addEventListener('click', function() {
                        const canvasData = JSON.parse(this.dataset.canvas);
                        if (vscode) {
                            vscode.postMessage({
                                command: 'previewCanvas',
                                fileName: canvasData.fileName,
                                content: canvasData.content
                            });
                        }
                    });
                }
            } else if (message.command === 'updateCurrentUser') {
                // 更新当前用户ID
                currentUserId = message.userId;
            } else if (message.command === 'addChatMessage') {
                // 处理聊天消息
                const msg = message.message;
                const isCurrentUser = msg.userId === currentUserId;
                const sender = isCurrentUser ? '我' : (msg.sender?.name || '用户');
                const time = new Date(msg.timestamp).toLocaleTimeString([], {hour: '2-digit', minute: '2-digit'});
                
                addChatMessage(sender, msg.content, time, isCurrentUser);
            } else if (message.command === 'addSystemMessage') {
                // 处理系统消息（如用户加入/离开）
                const msg = message.message;
                const time = new Date(msg.timestamp).toLocaleTimeString([], {hour: '2-digit', minute: '2-digit'});
                
                // 系统消息居中显示
                const chatMessages = document.querySelector('.chat-messages');
                const systemMessageHtml = `
                    <div class="chat-system-message">
                        <div class="system-message-content">${msg.content}</div>
                        <div class="system-message-time">${time}</div>
                    </div>
                `;
                
                chatMessages.insertAdjacentHTML('beforeend', systemMessageHtml);
                chatMessages.scrollTop = chatMessages.scrollHeight;
            } else if (message.command === 'addPrivateMessage') {
                // 处理私聊消息
                const msg = message.message;
                const isCurrentUser = msg.userId === currentUserId;
                const sender = isCurrentUser ? '我' : msg.sender;
                const time = new Date(msg.timestamp).toLocaleTimeString([], {hour: '2-digit', minute: '2-digit'});
                
                // 显示私聊消息，添加私聊标记
                const chatMessages = document.querySelector('.chat-messages');
                const privateMessageHtml = `
                    <div class="chat-row ${isCurrentUser ? 'right' : 'left'}">
                        <div class="chat-avatar-group">
                            <div class="avatar">${isCurrentUser ? '我' : sender.charAt(0)}</div>
                            <div class="sender">${isCurrentUser ? '我' : sender}</div>
                        </div>
                        <div class="chat-bubble-group">
                            <div class="chat-bubble ${isCurrentUser ? 'right' : 'left'} private-message">
                                <span class="private-badge">私聊</span>
                                ${msg.content}
                            </div>
                            <div class="chat-time">${time}</div>
                        </div>
                    </div>
                `;
                
                chatMessages.insertAdjacentHTML('beforeend', privateMessageHtml);
                chatMessages.scrollTop = chatMessages.scrollHeight;
            } else if (message.command === 'chatServerStatus') {
                // 处理服务器状态更新
                updateServerStatus(message);
            } else if (message.command === 'agentResponse') {
                const agentMessagesContainer = document.getElementById('agent-messages');
                
                // 移除思考中提示
                if (message.thinkingId) {
                    const thinkingElement = document.getElementById(message.thinkingId);
                    if (thinkingElement) {
                        thinkingElement.remove();
                    }
                }
                
                // 格式化结果，支持代码块
                let formattedContent = message.result;
                
                // 简单的代码块检测和格式化
                if (formattedContent.includes('```')) {
                    const parts = formattedContent.split('```');
                    formattedContent = '';
                    for (let i = 0; i < parts.length; i++) {
                        if (i % 2 === 0) {
                            // 非代码部分
                            formattedContent += parts[i];
                        } else {
                            // 代码部分
                            formattedContent += `<div class="agent-message-pre">${parts[i]}</div>`;
                        }
                    }
                }
                
                const time = new Date().toLocaleTimeString([], {hour: '2-digit', minute: '2-digit'});
                const assistantMessageHtml = `
                    <div class="agent-message agent-message-assistant">
                        <div class="agent-avatar">AI</div>
                        <div class="agent-message-bubble">
                            <div class="agent-message-content">${formattedContent}</div>
                            <div class="agent-message-time">${time}</div>
                        </div>
                    </div>
                `;
                
                agentMessagesContainer.insertAdjacentHTML('beforeend', assistantMessageHtml);
                agentMessagesContainer.scrollTop = agentMessagesContainer.scrollHeight;
            }
            // 处理思考状态
            else if (message.command === 'agentThinking') {
                // 这部分由上面的代码自动处理
            }
            // 处理从VSCode扩展转发的WebSocket消息
            else if (message.command === 'forwardWebSocketMessage') {
                const wsMessage = message.wsMessage;
                console.log('[调试] 收到转发的WebSocket消息, 类型:', wsMessage?.type);
                
                // 确保是一个有效的消息对象
                if (wsMessage && typeof wsMessage === 'object') {
                    // 处理音频流消息
                    if (wsMessage.type === 'audioStream') {
                        console.log('[调试] 收到音频流消息:', {
                            发送者ID: wsMessage.senderId, 
                            发送者名称: wsMessage.senderName,
                            会议ID: wsMessage.conferenceId,
                            当前用户ID: currentUserId,
                            数据长度: wsMessage.audioData ? wsMessage.audioData.length : 0,
                            序列号: wsMessage.sequence,
                            是否WAV格式: wsMessage.format?.isWav || false
                        });
                        
                        // 立即尝试播放音频流
                        try {
                            playAudioStream(wsMessage);
                        } catch (err) {
                            console.error('[调试] 播放音频流失败:', err);
                        }
                    }
                    // 处理会议相关消息
                    else if (wsMessage.type === 'voiceConference') {
                        handleConferenceMessage(wsMessage);
                    }
                }
            }
            // 添加对Agent响应的处理
            else if (message.command === 'agentResponse') {
                console.log('收到Agent响应:', message);
                
                // 移除"思考中"状态
                if (message.thinkingId) {
                    const thinkingElement = document.getElementById(message.thinkingId);
                    if (thinkingElement) {
                        thinkingElement.remove();
                    }
                }
                
                // 添加助手回复
                const agentMessagesContainer = document.getElementById('agent-messages');
                const time = new Date().toLocaleTimeString([], {hour: '2-digit', minute: '2-digit'});
                
                // 检查结果是否存在且不为空
                if (message.result) {
                    // 使用marked.js将Markdown转换为HTML
                    const formattedContent = marked.parse(message.result);
                    
                    const assistantMessageHtml = `
                        <div class="agent-message agent-message-assistant">
                            <div class="agent-avatar">AI</div>
                            <div class="agent-message-bubble">
                                <div class="agent-message-content markdown-content">${formattedContent}</div>
                                <div class="agent-message-time">${time}</div>
                            </div>
                        </div>
                    `;
                    
                    agentMessagesContainer.insertAdjacentHTML('beforeend', assistantMessageHtml);
                    agentMessagesContainer.scrollTop = agentMessagesContainer.scrollHeight;
                }
            }
            // 添加对恢复状态的处理
            else if (message.command === 'restoreState') {
                const state = message.state;
                console.log('恢复状态:', state);
                
                // 恢复主标签页
                if (state.activeTab) {
                    const tabButton = document.querySelector(`.tab-button[data-tab="${state.activeTab}"]`);
                    if (tabButton) {
                        tabButton.click();
                    }
                }
                
                // 恢复内部标签页
                if (state.activeInnerTab) {
                    const innerTabButton = document.querySelector(`.inner-tab-button[data-inner-tab="${state.activeInnerTab}"]`);
                    if (innerTabButton) {
                        innerTabButton.click();
                    }
                }
                
                // 更新MCP服务器状态显示
                if (state.mcpServerStatus) {
                    const statusElement = document.getElementById('mcp-server-status');
                    if (statusElement) {
                        statusElement.textContent = state.mcpServerStatus;
                        
                        // 根据状态更新开关
                        const enableMcpServerSwitch = document.getElementById('enable-mcp-server');
                        if (enableMcpServerSwitch) {
                            enableMcpServerSwitch.checked = state.mcpServerStatus === '运行中';
                        }
                    }
                }
                
                // 更新聊天服务器连接状态
                if (state.chatServerConnected) {
                    document.getElementById('chat-server-status').textContent = '已连接';
                    document.getElementById('chat-server-status').classList.remove('status-offline');
                    document.getElementById('chat-server-status').classList.add('status-online');
                    
                    // 启用/禁用相关按钮
                    document.getElementById('start-chat-server').disabled = true;
                    document.getElementById('stop-chat-server').disabled = false;
                    document.getElementById('server-connection-info').style.display = 'block';
                }
            }
            // 添加对聊天服务器状态的处理
            else if (message.command === 'chatServerStatus') {
                const statusElement = document.getElementById('chat-server-status');
                if (statusElement) {
                    if (message.status === 'connected') {
                        statusElement.textContent = '已连接';
                        statusElement.classList.remove('status-offline');
                        statusElement.classList.add('status-online');
                        
                        // 更新视图状态
                        if (vscode) {
                            vscode.postMessage({
                                command: 'saveViewState',
                                key: 'chatServerConnected',
                                value: true
                            });
                        }
                    } else if (message.status === 'disconnected') {
                        statusElement.textContent = '离线';
                        statusElement.classList.remove('status-online');
                        statusElement.classList.add('status-offline');
                        
                        // 更新视图状态
                        if (vscode) {
                            vscode.postMessage({
                                command: 'saveViewState',
                                key: 'chatServerConnected',
                                value: false
                            });
                        }
                    }
                }
            }
            // 添加对MCP服务器状态的处理
            else if (message.command === 'mcpServerStatus') {
                const statusElement = document.getElementById('mcp-server-status');
                if (statusElement) {
                    statusElement.textContent = message.status;
                    
                    // 更新视图状态
                    if (vscode) {
                        vscode.postMessage({
                            command: 'saveViewState',
                            key: 'mcpServerStatus',
                            value: message.status
                        });
                    }
                    
                    // 更新开关状态
                    const enableMcpServerSwitch = document.getElementById('enable-mcp-server');
                    if (enableMcpServerSwitch) {
                        enableMcpServerSwitch.checked = message.status === '运行中';
                    }
                }
            }
            
            // 记录标签页切换以便保存到状态
            document.querySelectorAll('.inner-tab-button').forEach(btn => {
                btn.addEventListener('click', function() {
                    const innerTabId = this.dataset.innerTab;
                    
                    // 通知主进程内部标签切换
                    if (vscode) {
                        vscode.postMessage({
                            command: 'switchInnerTab',
                            innerTabId: innerTabId
                        });
                    }
                });
            });
        });

        const listEl = document.getElementById('clip-history-list');
        const previewEl = document.getElementById('clip-preview');
        const previewContentEl = previewEl.querySelector('.preview-content');
        const previewPlaceholderEl = previewEl.querySelector('.preview-placeholder');

        function getTypeIcon(type) {
            switch(type) {
                case 'code': return '📝';
                case 'text': return '📄';
                case 'image': return '🖼️';
                default: return '❓';
            }
        }

        function renderHistoryList(history) {
            listEl.innerHTML = '';
            
            if (!history || history.length === 0) {
                listEl.innerHTML = '<div class="empty-history">暂无历史记录</div>';
                previewContentEl.textContent = '';
                previewContentEl.classList.remove('active');
                previewPlaceholderEl.style.display = 'block';
                return;
            }
            
            history.forEach(item => {
                const div = document.createElement('div');
                div.className = 'clip-history-item';
                div.title = item.content;
                div.innerHTML = `
                    <span class="clip-type">${getTypeIcon(item.type)}</span>
                    <span class="clip-content">${item.content.length > 30 ? item.content.slice(0, 30) + '...' : item.content}</span>
                    <span class="clip-time">${item.time || ''}</span>
                `;
                div.onclick = function() {
                    document.querySelectorAll('.clip-history-item').forEach(i => i.classList.remove('selected'));
                    div.classList.add('selected');
                    
                    previewContentEl.textContent = item.content;
                    previewContentEl.classList.add('active');
                    previewPlaceholderEl.style.display = 'none';
                };
                listEl.appendChild(div);
            });
        }

        // 页面加载后请求剪贴板历史数据
        if (vscode) {
            vscode.postMessage({ type: 'getClipboardHistory' });
        }
        
        // 画布列表相关
        let canvasListData = [];
        
        const canvasListEl = document.querySelector('.canvas-list');
        
        function renderCanvasList(canvasList) {
            canvasListEl.innerHTML = '';
            
            if (!canvasList || canvasList.length === 0) {
                canvasListEl.innerHTML = '<div class="canvas-list-empty">暂无画布文件，点击"新建画布"创建</div>';
                return;
            }
            
            canvasList.forEach(item => {
                const div = document.createElement('div');
                div.className = 'canvas-item';
                div.title = item.fullPath || item.path;
                div.innerHTML = `
                    <div class="canvas-item-icon">📊</div>
                    <div class="canvas-item-content">
                        <div class="canvas-item-title">${item.name}</div>
                        <div class="canvas-item-path">${item.path}</div>
                    </div>
                `;
                div.onclick = function() {
                    if (vscode) {
                        vscode.postMessage({
                            command: 'openCanvas',
                            path: item.fullPath
                        });
                    }
                };
                // 添加右键菜单
                div.oncontextmenu = function(e) {
                    e.preventDefault();
                    if (vscode) {
                        vscode.postMessage({
                            command: 'showCanvasContextMenu',
                            path: item.fullPath,
                            name: item.name
                        });
                    }
                };
                canvasListEl.appendChild(div);
            });
        }
        
        // 打开Canvas标签时请求画布列表
        document.querySelector('.tab-button[data-tab="canvas"]').addEventListener('click', function() {
            if (vscode) {
                vscode.postMessage({ type: 'getCanvasList' });
            }
        });

        // 设置Agent标签页工具项点击事件
        document.querySelectorAll('.agent-tool-item').forEach(item => {
            item.addEventListener('click', function() {
                const toolName = this.querySelector('.agent-tool-name').textContent;
                const agentInput = document.getElementById('agent-input');
                
                // 根据不同工具预填充不同的提示词
                switch(toolName) {
                    case '创建画布':
                        agentInput.value = '创建一个名为my_diagram的画布，使用流程图模板';
                        break;
                    case '添加形状':
                        agentInput.value = '在my_diagram画布上添加一个矩形，位置坐标(100, 100)，颜色蓝色';
                        break;
                    case '添加文本':
                        agentInput.value = '在my_diagram画布上添加文本"开始"，位置坐标(150, 150)';
                        break;
                    case '查看画布':
                        agentInput.value = '获取my_diagram画布的详细信息';
                        break;
                }
                
                agentInput.focus();
            });
        });

        // Agent输入处理
        document.getElementById('agent-send').addEventListener('click', function() {
            const input = document.getElementById('agent-input');
            if (input.value.trim() && vscode) {
                const query = input.value.trim();
                
                // 添加用户消息到Agent界面
                const agentMessagesContainer = document.getElementById('agent-messages');
                const time = new Date().toLocaleTimeString([], {hour: '2-digit', minute: '2-digit'});
                
                const userMessageHtml = `
                    <div class="agent-message agent-message-user">
                        <div class="agent-avatar">我</div>
                        <div class="agent-message-bubble">
                            <div class="agent-message-content">${query}</div>
                            <div class="agent-message-time">${time}</div>
                        </div>
                    </div>
                `;
                
                agentMessagesContainer.insertAdjacentHTML('beforeend', userMessageHtml);
                
                // 添加思考中提示
                const thinkingId = 'thinking-' + Date.now();
                const thinkingHtml = `
                    <div class="agent-thinking" id="${thinkingId}">
                        <span>AI助手思考中</span>
                        <div class="agent-thinking-dots">
                            <div class="agent-thinking-dot"></div>
                            <div class="agent-thinking-dot"></div>
                            <div class="agent-thinking-dot"></div>
                        </div>
                    </div>
                `;
                
                agentMessagesContainer.insertAdjacentHTML('beforeend', thinkingHtml);
                agentMessagesContainer.scrollTop = agentMessagesContainer.scrollHeight;
                
                // 发送查询到扩展
                vscode.postMessage({
                    command: 'agentQuery',
                    query: query,
                    thinkingId: thinkingId
                });
                
                input.value = '';
            }
        });

        // 聊天输入处理
        document.getElementById('chat-send').addEventListener('click', function() {
            const input = document.getElementById('chat-input');
            if (input.value.trim() && vscode) {
                const message = input.value.trim();
                
                // 发送消息到扩展，不再手动添加到界面
                vscode.postMessage({
                    command: 'sendChatMessage',
                    message: message
                });
                
                input.value = '';
            }
        });

        // 聊天室服务器控制
        document.getElementById('start-chat-server').addEventListener('click', function() {
            if (vscode) {
                vscode.postMessage({
                    command: 'startChatServer'
                });
            }
        });

        document.getElementById('stop-chat-server').addEventListener('click', function() {
            if (vscode) {
                vscode.postMessage({
                    command: 'stopChatServer'
                });
            }
        });

        // 切换主机/从机模式
        document.getElementById('host-mode-btn').addEventListener('click', function() {
            // 切换到主机模式
            document.getElementById('host-mode-btn').classList.add('active');
            document.getElementById('client-mode-btn').classList.remove('active');
            document.getElementById('host-mode-panel').style.display = 'flex';
            document.getElementById('client-mode-panel').style.display = 'none';
        });

        document.getElementById('client-mode-btn').addEventListener('click', function() {
            // 切换到从机模式
            document.getElementById('client-mode-btn').classList.add('active');
            document.getElementById('host-mode-btn').classList.remove('active');
            document.getElementById('client-mode-panel').style.display = 'flex';
            document.getElementById('host-mode-panel').style.display = 'none';
        });

        // 从机模式:连接到服务器
        document.getElementById('connect-to-server').addEventListener('click', function() {
            const serverAddress = document.getElementById('server-address').value.trim();
            const serverPort = document.getElementById('server-port').value.trim();
            
            if (!serverAddress) {
                // 如果服务器地址为空，显示错误
                const statusElement = document.getElementById('chat-server-status');
                statusElement.textContent = '错误: 请输入服务器地址';
                statusElement.className = 'status-offline';
                return;
            }
            
            const port = parseInt(serverPort, 10);
            if (isNaN(port) || port < 1 || port > 65535) {
                // 如果端口无效，显示错误
                const statusElement = document.getElementById('chat-server-status');
                statusElement.textContent = '错误: 请输入有效端口 (1-65535)';
                statusElement.className = 'status-offline';
                return;
            }
            
            // 发送连接请求
            if (vscode) {
                vscode.postMessage({
                    command: 'connectToChatServer',
                    ipAddress: serverAddress,
                    port: port
                });
                
                // 更新UI状态
                document.getElementById('connect-to-server').disabled = true;
                document.getElementById('disconnect-from-server').disabled = false;
                
                const statusElement = document.getElementById('chat-server-status');
                statusElement.textContent = '正在连接...';
                statusElement.className = 'status-online';
            }
        });

        // 从机模式:断开连接
        document.getElementById('disconnect-from-server').addEventListener('click', function() {
            if (vscode) {
                vscode.postMessage({
                    command: 'disconnectFromChatServer'
                });
                
                // 更新UI状态
                document.getElementById('connect-to-server').disabled = false;
                document.getElementById('disconnect-from-server').disabled = true;
                document.getElementById('room-control').style.display = 'none';
            }
        });

        // 从机模式:离开聊天室
        document.getElementById('leave-room').addEventListener('click', function() {
            if (vscode) {
                vscode.postMessage({
                    command: 'leaveRoom'
                });
                
                // 隐藏房间控制界面
                document.getElementById('room-control').style.display = 'none';
            }
        });

        // 复制连接信息按钮
        document.getElementById('copy-connection').addEventListener('click', function() {
            const connectionUrl = document.getElementById('server-connection-url').textContent;
            if (connectionUrl && connectionUrl !== '未连接') {
                // 使用VSCode API复制文本
                vscode.postMessage({
                    command: 'copyToClipboard',
                    text: `灵犀协作聊天室连接信息: ${connectionUrl}`
                });
                
                // 变更按钮文本显示已复制，然后还原
                const copyBtn = document.getElementById('copy-connection');
                const originalText = copyBtn.textContent;
                copyBtn.textContent = '已复制!';
                setTimeout(() => {
                    copyBtn.textContent = originalText;
                }, 2000);
            }
        });

        // 设置用户名
        document.getElementById('set-username').addEventListener('click', function() {
            const userNameInput = document.getElementById('user-name');
            const userName = userNameInput.value.trim();
            
            if (userName && vscode) {
                vscode.postMessage({
                    command: 'setUserName',
                    userName: userName
                });
                
                // 更新用户显示
                const userDisplayElements = document.querySelectorAll('.chat-row.right .sender');
                userDisplayElements.forEach(element => {
                    element.textContent = userName;
                });
            }
        });

<<<<<<< HEAD
=======
        // ASR测试按钮事件
        document.getElementById('run-asr-test').addEventListener('click', function() {
            if (vscode) {
                // 生成当前时间作为文件名的一部分
                const now = new Date();
                const timestamp = `${now.getFullYear()}${(now.getMonth()+1).toString().padStart(2,'0')}${now.getDate().toString().padStart(2,'0')}_${now.getHours().toString().padStart(2,'0')}${now.getMinutes().toString().padStart(2,'0')}${now.getSeconds().toString().padStart(2,'0')}`;
                const outputFileName = `asr_result_${timestamp}.txt`;
                
                vscode.postMessage({
                    command: 'runAsrTest',
                    outputFile: outputFileName
                });
                
                // 显示正在运行的提示
                const messagesContainer = document.getElementById('chat-messages');
                const time = new Date().toLocaleTimeString([], {hour: '2-digit', minute:'2-digit'});
                
                const systemMessageHtml = `
                    <div class="chat-row system">
                        <div class="system-message">
                            <div class="system-message-content">正在运行语音识别测试...<br>结果将保存到文件: ${outputFileName}</div>
                            <div class="chat-time">${time}</div>
                        </div>
                    </div>
                `;
                
                messagesContainer.insertAdjacentHTML('beforeend', systemMessageHtml);
                messagesContainer.scrollTop = messagesContainer.scrollHeight;
            }
        });

        // 监听消息响应
        window.addEventListener('message', event => {
            const message = event.data;
        // 添加聊天消息到界面
        function addChatMessage(sender, content, time, isCurrentUser) {
            const chatMessages = document.querySelector('.chat-messages');
            const messageHtml = `
                <div class="chat-row ${isCurrentUser ? 'right' : 'left'}">
                    <div class="chat-avatar-group">
                        <div class="avatar">${isCurrentUser ? '我' : sender.charAt(0)}</div>
                        <div class="sender">${isCurrentUser ? '我' : sender}</div>
                    </div>
                    <div class="chat-bubble-group">
                        <div class="chat-bubble ${isCurrentUser ? 'right' : 'left'}">${content}</div>
                        <div class="chat-time">${time}</div>
                    </div>
                </div>
            `;
            
            chatMessages.insertAdjacentHTML('beforeend', messageHtml);
            chatMessages.scrollTop = chatMessages.scrollHeight;
        }

        // 更新服务器状态
        function updateServerStatus(statusData) {
                const statusElement = document.getElementById('chat-server-status');
                const startButton = document.getElementById('start-chat-server');
                const stopButton = document.getElementById('stop-chat-server');
                const connectButton = document.getElementById('connect-to-server');
                const disconnectButton = document.getElementById('disconnect-from-server');
                const connectionInfoDiv = document.getElementById('server-connection-info');
                const connectionUrlElement = document.getElementById('server-connection-url');
                const roomControlDiv = document.getElementById('room-control');
                const currentRoomElement = document.getElementById('current-room-id');
                
            if (statusData.status === 'running' || statusData.status === 'connected') {
                statusElement.textContent = statusData.status === 'connected' ? '已连接' : '运行中';
                    statusElement.className = 'status-online';
                    
                    // 主机模式下的UI状态
                if (startButton) startButton.disabled = true;
                if (stopButton) stopButton.disabled = false;
                    
                    // 从机模式下的UI状态
                if (connectButton) connectButton.disabled = true;
                if (disconnectButton) disconnectButton.disabled = false;
                    
                    // 显示房间信息
                if (statusData.roomId && roomControlDiv && currentRoomElement) {
                        roomControlDiv.style.display = 'flex';
                    currentRoomElement.textContent = statusData.roomId;
                    }
                    
                    // 显示连接信息
                if (statusData.port && connectionInfoDiv && connectionUrlElement) {
                        connectionInfoDiv.style.display = 'flex';
                    const ipAddress = statusData.ipAddress || 'localhost';
                    connectionUrlElement.textContent = `ws://${ipAddress}:${statusData.port}`;
                    }
                    
                    // 如果服务器运行中但客户端未连接，自动连接
                if (statusData.status === 'running' && statusData.port && vscode) {
                        vscode.postMessage({
                            command: 'connectToChatServer',
                        port: statusData.port,
                        ipAddress: statusData.ipAddress || 'localhost'
                        });
                    }
            } else if (statusData.status === 'stopped' || statusData.status === 'disconnected') {
                    statusElement.textContent = '离线';
                    statusElement.className = 'status-offline';
                    
                    // 主机模式下的UI状态
                if (startButton) startButton.disabled = false;
                if (stopButton) stopButton.disabled = true;
                    
                    // 从机模式下的UI状态
                if (connectButton) connectButton.disabled = false;
                if (disconnectButton) disconnectButton.disabled = true;
                    
                    // 隐藏房间控制界面
                if (roomControlDiv) roomControlDiv.style.display = 'none';
                    
                    // 隐藏连接信息
                if (connectionInfoDiv) connectionInfoDiv.style.display = 'none';
                if (connectionUrlElement) connectionUrlElement.textContent = '未连接';
            } else if (statusData.status === 'error') {
                statusElement.textContent = '错误: ' + (statusData.error || '未知错误');
                    statusElement.className = 'status-offline';
                    
                    // 主机模式下的UI状态
                if (startButton) startButton.disabled = false;
                if (stopButton) stopButton.disabled = true;
                    
                    // 从机模式下的UI状态
                if (connectButton) connectButton.disabled = false;
                if (disconnectButton) disconnectButton.disabled = true;
                    
                    // 隐藏房间控制界面
                if (roomControlDiv) roomControlDiv.style.display = 'none';
                    
                    // 隐藏连接信息
                    connectionInfoDiv.style.display = 'none';
                    connectionUrlElement.textContent = '未连接';
                }
            } else if (message.command === 'asrTestStarted') {
                // 处理ASR测试启动消息
                const messagesContainer = document.getElementById('chat-messages');
                const time = new Date().toLocaleTimeString([], {hour: '2-digit', minute:'2-digit'});
                
                const systemMessageHtml = `
                    <div class="chat-row system">
                        <div class="system-message">
                            <div class="system-message-content">ASR测试程序已在终端中启动${message.outputFile ? '<br>结果将保存到文件: ' + message.outputFile : ''}</div>
                            <div class="chat-time">${time}</div>
                        </div>
                    </div>
                `;
                
                messagesContainer.insertAdjacentHTML('beforeend', systemMessageHtml);
                messagesContainer.scrollTop = messagesContainer.scrollHeight;
            }
            
            // 聊天消息响应
            if (message.command === 'chatResponse') {
                // 添加助手响应到聊天界面
                const messagesContainer = document.querySelector('.chat-messages');
                
                let messageContent = message.content;
                
                // 如果是画布消息,添加预览按钮
                if (message.canvasData) {
                    messageContent += `<button class="preview-canvas-btn" data-canvas='${JSON.stringify(message.canvasData)}'>预览画布</button>`;
                }
                
                const botMessageHtml = `
                    <div class="chat-row left">
                        <div class="chat-avatar-group">
                            <div class="avatar">A</div>
                            <div class="sender">${message.sender}</div>
                        </div>
                        <div class="chat-bubble-group">
                            <div class="chat-bubble left">${messageContent}</div>
                            <div class="chat-time">${message.time}</div>
                        </div>
                    </div>
                `;
                
                messagesContainer.insertAdjacentHTML('beforeend', botMessageHtml);
                messagesContainer.scrollTop = messagesContainer.scrollHeight;
                
                // 为新添加的预览按钮绑定事件
                const previewBtn = messagesContainer.querySelector('.preview-canvas-btn:last-child');
                if (previewBtn) {
                    previewBtn.addEventListener('click', function() {
                        const canvasData = JSON.parse(this.dataset.canvas);
                        if (vscode) {
                            vscode.postMessage({
                                command: 'previewCanvas',
                                fileName: canvasData.fileName,
                                content: canvasData.content
                            });
                        }
                    });
                }
            } 
            // Agent响应
            else if (message.command === 'agentResponse') {
                const agentMessagesContainer = document.getElementById('agent-messages');
                
                // 移除思考中提示
                if (message.thinkingId) {
                    const thinkingElement = document.getElementById(message.thinkingId);
                    if (thinkingElement) {
                        thinkingElement.remove();
                    }
                }
                
                // 格式化结果，支持代码块
                let formattedContent = message.result;
                
                // 简单的代码块检测和格式化
                if (formattedContent.includes('```')) {
                    const parts = formattedContent.split('```');
                    formattedContent = '';
                    for (let i = 0; i < parts.length; i++) {
                        if (i % 2 === 0) {
                            // 非代码部分
                            formattedContent += parts[i];
                        } else {
                            // 代码部分
                            formattedContent += `<div class="agent-message-pre">${parts[i]}</div>`;
                        }
                    }
                }
                
                const time = new Date().toLocaleTimeString([], {hour: '2-digit', minute: '2-digit'});
                const assistantMessageHtml = `
                    <div class="agent-message agent-message-assistant">
                        <div class="agent-avatar">AI</div>
                        <div class="agent-message-bubble">
                            <div class="agent-message-content">${formattedContent}</div>
                            <div class="agent-message-time">${time}</div>
                        </div>
                    </div>
                `;
                
                agentMessagesContainer.insertAdjacentHTML('beforeend', assistantMessageHtml);
                agentMessagesContainer.scrollTop = agentMessagesContainer.scrollHeight
            }
        }

>>>>>>> 11f25e99
        // 添加聊天输入框回车键支持
        document.getElementById('chat-input').addEventListener('keypress', function(e) {
            if (e.key === 'Enter') {
                e.preventDefault();
                document.getElementById('chat-send').click();
            }
        });

        // 添加Agent输入框回车键支持
        document.getElementById('agent-input').addEventListener('keypress', function(e) {
            if (e.key === 'Enter') {
                // 如果按下Shift键+Enter，则插入换行符
                if (e.shiftKey) {
                    // 不执行默认行为(提交表单)
                    e.preventDefault();
                    
                    // 获取当前光标位置
                    const start = this.selectionStart;
                    const end = this.selectionEnd;
                    
                    // 在光标位置插入换行符
                    this.value = this.value.substring(0, start) + '\n' + this.value.substring(end);
                    
                    // 将光标移到插入的换行符后面
                    this.selectionStart = this.selectionEnd = start + 1;
                } else {
                    // 如果只按下Enter键，则发送消息
                    e.preventDefault();
                    document.getElementById('agent-send').click();
                }
            }
        });

        // 添加预览按钮样式
        const style = document.createElement('style');
        style.textContent = `
            .preview-canvas-btn {
                background: #3794ff;
                color: white;
                border: none;
                border-radius: 4px;
                padding: 4px 8px;
                margin-left: 8px;
                cursor: pointer;
                font-size: 12px;
                transition: background 0.2s;
            }
            
            .preview-canvas-btn:hover {
                background: #2176c7;
            }
        `;
        document.head.appendChild(style);
<<<<<<< HEAD

        // 保存DeepSeek API Key
        document.getElementById('save-deepseek-api-key-btn').addEventListener('click', function() {
            const apiKey = document.getElementById('deepseek-api-key-input').value.trim();
            if (apiKey) {
                // 发送保存请求到VSCode扩展
                vscode.postMessage({
                    command: 'saveDeepSeekApiKey',
                    apiKey
                });
            } else {
                document.getElementById('deepseek-api-key-status').textContent = '请输入有效的API Key';
                document.getElementById('deepseek-api-key-status').style.color = '#ff0000';
            }
        });
        
        // DeepSeek模型选择处理
        document.getElementById('deepseek-model-select').addEventListener('change', function() {
            const model = this.value;
            vscode.postMessage({
                command: 'setDeepSeekModel',
                model
            });
        });

        // 在vscode消息监听中添加调试信息
        window.addEventListener('message', event => {
            const message = event.data;
            console.log('收到VSCode消息:', message);
            
            // 处理消息...
        });

        // MCP服务器相关事件处理
        document.getElementById('enable-mcp-server').addEventListener('change', function() {
            const isEnabled = this.checked;
            // 只指定文件名，让后端计算完整路径
            const serverPath = 'server.js';
            
            if (vscode) {
                vscode.postMessage({
                    command: 'toggleMcpServer',
                    isEnabled: isEnabled,
                    serverPath: serverPath
                });
                
                const statusElement = document.getElementById('mcp-server-status');
                if (isEnabled) {
                    statusElement.textContent = '正在启动...';
                    statusElement.style.color = '#FFA500'; // 橙色表示正在启动
                } else {
                    statusElement.textContent = '已停止';
                    statusElement.style.color = '#aaa'; // 灰色表示已停止
                }
            }
        });
        
        // 监听来自扩展的MCP服务器状态更新消息
        window.addEventListener('message', event => {
            const message = event.data;
            if (message.command === 'mcpServerStatus') {
                const statusElement = document.getElementById('mcp-server-status');
                const toggleSwitch = document.getElementById('enable-mcp-server');
                
                // 更新状态显示
                statusElement.textContent = message.status;
                
                // 根据状态设置颜色
                if (message.status === '运行中') {
                    statusElement.style.color = '#4CAF50'; // 绿色表示运行中
                    toggleSwitch.checked = true;
                } else if (message.status === '已停止') {
                    statusElement.style.color = '#aaa'; // 灰色表示已停止
                    toggleSwitch.checked = false;
                } else if (message.status === '启动失败') {
                    statusElement.style.color = '#f44336'; // 红色表示失败
                    toggleSwitch.checked = false;
                }
            }
        });

        // 调整输入框高度自适应
        document.addEventListener('DOMContentLoaded', function() {
            const textarea = document.getElementById('agent-input');
            if (textarea) {
                // 自动调整高度的函数
                function adjustHeight() {
                    // 保存当前滚动位置
                    const scrollTop = textarea.scrollTop;
                    
                    // 重置高度以便正确计算
                    textarea.style.height = 'auto';
                    
                    // 获取内容高度
                    const contentHeight = textarea.scrollHeight;
                    
                    if (contentHeight <= 150) {
                        // 如果内容不超过最大高度，设置为内容高度并隐藏滚动条
                        textarea.style.height = contentHeight + 'px';
                        textarea.style.overflowY = 'hidden';
                    } else {
                        // 如果内容超过最大高度，设置为最大高度并显示滚动条
                        textarea.style.height = '150px';
                        textarea.style.overflowY = 'auto';
                    }
                    
                    // 恢复滚动位置
                    textarea.scrollTop = scrollTop;
                }

                // 输入时自动调整高度
                textarea.addEventListener('input', adjustHeight);
                
                // 处理Shift+Enter事件
                textarea.addEventListener('keypress', function(e) {
                    if (e.key === 'Enter') {
                        // 如果按下Shift键+Enter，则插入换行符并调整高度
                        if (e.shiftKey) {
                            e.preventDefault();
                            const start = this.selectionStart;
                            const end = this.selectionEnd;
                            this.value = this.value.substring(0, start) + '\n' + this.value.substring(end);
                            this.selectionStart = this.selectionEnd = start + 1;
                            
                            // 手动触发高度调整
                            setTimeout(adjustHeight, 0);
                        } else {
                            // 如果只按下Enter键，则发送消息
                            e.preventDefault();
                            document.getElementById('agent-send').click();
                        }
                    }
                });

                // 初始高度设置
                setTimeout(adjustHeight, 0);
=======
        
        // 语音相关全局变量
        let currentUserId = 'unknown_user'; // 当前用户ID，默认值
        let currentlyPlayingAudio = null; // 当前正在播放的音频元素
        
        // 创建全局audioFileMap用于存储语音消息ID和文件名的映射关系
        if (!window.audioFileMap) {
            window.audioFileMap = {};
        }
        
        // 处理接收到的语音消息
        function handleAudioMessage(message) {
            const chatMessages = document.querySelector('.chat-messages');
            const isCurrentUser = message.userId === currentUserId;
            
            // 创建消息容器
            const messageRow = document.createElement('div');
            messageRow.className = isCurrentUser ? 'chat-row right' : 'chat-row left';
            
            // 创建头像和发送者信息
            const avatarGroup = document.createElement('div');
            avatarGroup.className = 'chat-avatar-group';
            
            const avatar = document.createElement('div');
            avatar.className = 'avatar';
            avatar.textContent = isCurrentUser ? '我' : (message.sender && message.sender.name ? message.sender.name.charAt(0) : 'U');
            
            const sender = document.createElement('div');
            sender.className = 'sender';
            sender.textContent = isCurrentUser ? '我' : (message.sender && message.sender.name ? message.sender.name : '用户');
            
            avatarGroup.appendChild(avatar);
            avatarGroup.appendChild(sender);
            
            // 创建消息气泡组
            const bubbleGroup = document.createElement('div');
            bubbleGroup.className = 'chat-bubble-group';
            
            // 创建语音消息气泡
            const bubble = document.createElement('div');
            bubble.className = isCurrentUser ? 'chat-bubble right' : 'chat-bubble left';
            
            // 创建语音消息内容
            const voiceMessage = document.createElement('div');
            voiceMessage.className = 'voice-message';
            
            // 保存原始音频数据
            if (message.audioData) {
                voiceMessage.dataset.audio = message.audioData;
            }
            
            // 如果消息中包含文件名，保存到映射中并设置到元素
            if (message.audioFilename) {
                console.log('收到语音消息包含文件名:', message.audioFilename);
                voiceMessage.dataset.filename = message.audioFilename;
                
                // 使用消息中的ID，或者根据文件名生成一个唯一ID
                let messageId = message.id;
                
                // 如果消息没有ID但有文件名，则从文件名生成ID
                if (!messageId && message.audioFilename.includes('_')) {
                    // 从文件名中提取唯一部分 (格式为 recording_YYYY-MM-DDThh-mm-ss-mmmZ_uniqueId.wav)
                    const parts = message.audioFilename.split('_');
                    if (parts.length >= 3) {
                        const uniquePart = parts.slice(2).join('_').replace('.wav', '');
                        messageId = `audio_${uniquePart}`;
                    } else {
                        messageId = `audio_${Date.now()}_${Math.floor(Math.random() * 1000)}`;
                    }
                }
                
                // 确保audioFileMap存在
                if (!window.audioFileMap) {
                    window.audioFileMap = {};
                }
                
                // 存储映射关系
                audioFileMap[messageId] = message.audioFilename;
                console.log(`保存语音文件映射: ${messageId} => ${message.audioFilename}`);
                
                // 将消息ID保存到元素中，便于后续检索
                voiceMessage.dataset.messageId = messageId;
            } else if (isCurrentUser && window.lastRecordedAudioFilename && window.lastRecordedMessageId) {
                // 对于自己发送的消息，如果没有文件名但有最后录制的文件名，则使用它
                const messageId = window.lastRecordedMessageId;
                
                // 确保audioFileMap存在
                if (!window.audioFileMap) {
                    window.audioFileMap = {};
                }
                
                // 存储映射关系
                audioFileMap[messageId] = window.lastRecordedAudioFilename;
                console.log(`使用lastRecordedAudioFilename保存映射: ${messageId} => ${window.lastRecordedAudioFilename}`);
                
                // 记录到元素属性
                voiceMessage.dataset.filename = window.lastRecordedAudioFilename;
                voiceMessage.dataset.messageId = messageId;
                
                // 清除临时变量，避免影响下一条消息
                window.lastRecordedAudioFilename = null;
                window.lastRecordedMessageId = null;
            }
            
            const voiceIcon = document.createElement('div');
            voiceIcon.className = 'voice-message-icon';
            voiceIcon.textContent = '🔊';
            
            const voiceLine = document.createElement('div');
            voiceLine.className = 'voice-message-line';
            
            const voiceDuration = document.createElement('div');
            voiceDuration.className = 'voice-message-duration';
            voiceDuration.textContent = formatDuration(message.duration || 0);
            
            voiceMessage.appendChild(voiceIcon);
            voiceMessage.appendChild(voiceLine);
            voiceMessage.appendChild(voiceDuration);
            
            // 添加点击播放功能
            voiceMessage.addEventListener('click', function(event) {
                handleVoiceMessageClick(event, message);
            });
            
            bubble.appendChild(voiceMessage);
            
            // 创建时间戳
            const timeElement = document.createElement('div');
            timeElement.className = 'chat-time';
            timeElement.textContent = formatTime(message.timestamp);
            
            bubbleGroup.appendChild(bubble);
            bubbleGroup.appendChild(timeElement);
            
            messageRow.appendChild(avatarGroup);
            messageRow.appendChild(bubbleGroup);
            
            chatMessages.appendChild(messageRow);
            
            // 滚动到底部
            chatMessages.scrollTop = chatMessages.scrollHeight;
        }
        
        // 处理语音消息点击事件
        function handleVoiceMessageClick(event, message) {
            event.stopPropagation();
            
            console.log('语音消息点击事件，收到消息:', message);
            
            // 停止当前正在播放的音频
            if (currentlyPlayingAudio) {
                currentlyPlayingAudio.pause();
                currentlyPlayingAudio.currentTime = 0;
                
                // 重置所有语音消息图标和动画
                document.querySelectorAll('.voice-message.playing').forEach(el => {
                    el.classList.remove('playing');
                    const icon = el.querySelector('.voice-message-icon');
                    if (icon) icon.textContent = '🔊';
                });
            }
            
            // 获取当前点击的语音消息元素
            const voiceMessage = event.currentTarget;
            
            // 如果已经是播放状态，则停止播放
            if (voiceMessage.classList.contains('playing')) {
                voiceMessage.classList.remove('playing');
                const icon = voiceMessage.querySelector('.voice-message-icon');
                if (icon) icon.textContent = '🔊';
                return;
            }
            
            // 标记正在播放
            voiceMessage.classList.add('playing');
            const icon = voiceMessage.querySelector('.voice-message-icon');
            if (icon) icon.textContent = '⏸️';
            
            // 来源优先级:
            // 1. 消息对象中的audioData
            // 2. 元素dataset中的audio
            // 3. 服务端查找

            // 1. 优先使用消息对象中的音频数据
            if (message && message.audioData) {
                console.log('使用消息对象中的音频数据播放');
                playAudio(message.audioData);
                return;
            }
            
            // 2. 检查元素数据集中的音频数据
            if (voiceMessage.dataset && voiceMessage.dataset.audio) {
                console.log('使用元素数据集中的音频数据播放');
                playAudio(voiceMessage.dataset.audio);
                return;
            }
            
            // 3. 尝试从多个来源获取文件名进行服务端查找
            let filename = null;
            
            // 尝试从消息对象中获取文件名
            if (message && message.filename) {
                filename = message.filename;
                console.log('从消息对象获取文件名:', filename);
            } 
            // 尝试从元素数据集中获取文件名
            else if (voiceMessage.dataset && voiceMessage.dataset.filename) {
                filename = voiceMessage.dataset.filename;
                console.log('从元素数据集获取文件名:', filename);
            }
            // 尝试通过消息ID获取文件名
            else if (message && message.id && window.audioFileMap && window.audioFileMap[message.id]) {
                filename = window.audioFileMap[message.id];
                console.log('从audioFileMap获取文件名:', filename);
            }
            // 尝试通过时间戳生成文件名
            else if (message && message.timestamp) {
                // 使用时间戳创建文件名格式
                const date = new Date(message.timestamp);
                // 为了防止毫秒精度不同导致的不匹配，只保留分钟级别的精度
                const dateString = date.toISOString().split(':')[0] + '-' + date.toISOString().split(':')[1];
                // 构造一个类似于录音文件的前缀
                filename = `recording_${dateString}`;
                console.log('根据时间戳生成可能的文件名前缀:', filename);
            }
            
            if (filename) {
                console.log('尝试使用文件名向服务端请求音频:', filename);
                
                // 请求后端获取并播放音频文件
                if (vscode) {
                    vscode.postMessage({
                        command: 'playAudioFile',
                        filename: filename
                    });
                    
                    // 记录当前播放的音频元素（仅用于UI状态）
                    currentlyPlayingAudio = {
                        pause: function() {
                            // 重置UI状态
                            voiceMessage.classList.remove('playing');
                            const icon = voiceMessage.querySelector('.voice-message-icon');
                            if (icon) icon.textContent = '🔊';
                            currentlyPlayingAudio = null;
                        },
                        currentTime: 0
                    };
                    
                    // 设置一个合理的超时时间自动重置播放图标
                    const playDuration = message.duration ? (message.duration * 1000) : 5000;
                    setTimeout(() => {
                        if (currentlyPlayingAudio) {
                            voiceMessage.classList.remove('playing');
                            const icon = voiceMessage.querySelector('.voice-message-icon');
                            if (icon) icon.textContent = '🔊';
                            currentlyPlayingAudio = null;
                        }
                    }, playDuration);
                    
                    return;
                }
            } else {
                console.log('未找到音频数据或文件名，无法播放');
                voiceMessage.classList.remove('playing');
                if (icon) icon.textContent = '🔊';
                
                if (vscode) {
                    vscode.postMessage({
                        command: 'showError',
                        text: '播放失败：未找到语音数据'
                    });
                }
            }
        }
        
        // 格式化时长显示
        function formatDuration(seconds) {
            const mins = Math.floor(seconds / 60);
            const secs = seconds % 60;
            return `${mins.toString().padStart(2, '0')}:${secs.toString().padStart(2, '0')}`;
        }
        
        // 格式化时间显示
        function formatTime(timestamp) {
            const date = new Date(timestamp);
            return date.toLocaleTimeString([], {hour: '2-digit', minute:'2-digit'});
        }
        
        // 播放音频
        function playAudio(base64AudioData, providedMimeType = null) {
            try {
                // 使用提供的MIME类型或尝试确定音频格式
                let mimeType = providedMimeType || 'audio/wav'; // 默认格式
                
                // 如果没有提供MIME类型，尝试从数据中推断
                if (!providedMimeType) {
                    if (base64AudioData.startsWith('/9j/')) {
                        mimeType = 'audio/mp3'; // 可能是MP3格式
                    } else if (base64AudioData.startsWith('UklGR')) {
                        mimeType = 'audio/wav'; // 可能是WAV格式
                    } else if (base64AudioData.startsWith('SUQz')) {
                        mimeType = 'audio/mpeg'; // 可能是MP3格式
                    }
                }
                
                console.log('尝试播放音频，MIME类型:', mimeType);
                
                // 直接使用data URL创建音频元素，避免使用atob
                const audio = new Audio();
                audio.src = `data:${mimeType};base64,${base64AudioData}`;
                
                // 停止当前正在播放的音频
                if (currentlyPlayingAudio) {
                    currentlyPlayingAudio.pause();
                    currentlyPlayingAudio.currentTime = 0;
                }
                
                // 添加错误处理
                audio.onerror = function(e) {
                    console.error('音频播放错误:', e);
                    const errorCode = e.target.error ? e.target.error.code : '未知';
                    const errorMessage = e.target.error ? 
                        `错误代码: ${errorCode}` : 
                        '未知错误';
                    
                    console.log('详细错误信息:', {
                        code: errorCode,
                        message: e.target.error?.message || '无详细信息',
                        dataLength: base64AudioData ? base64AudioData.length : 0
                    });
                    
                    if (vscode) {
                        vscode.postMessage({
                            command: 'showError',
                            text: `播放音频失败: ${errorMessage}`
                        });
                    }
                    
                    // 重置UI
                    document.querySelectorAll('.voice-message.playing').forEach(el => {
                        el.classList.remove('playing');
                        const icon = el.querySelector('.voice-message-icon');
                        if (icon) icon.textContent = '🔊';
                    });
                    
                    currentlyPlayingAudio = null;
                };
                
                // 添加播放结束处理
                audio.onended = function() {
                    // 重置UI
                    document.querySelectorAll('.voice-message.playing').forEach(el => {
                        el.classList.remove('playing');
                        const icon = el.querySelector('.voice-message-icon');
                        if (icon) icon.textContent = '🔊';
                    });
                    
                    currentlyPlayingAudio = null;
                };
                
                // 播放音频
                const playPromise = audio.play();
                if (playPromise !== undefined) {
                    playPromise.catch(e => {
                        console.error('播放音频失败:', e);
                        
                        if (vscode) {
                            vscode.postMessage({
                                command: 'showError',
                                text: '播放音频失败: ' + (e.message || '未知错误')
                            });
                        }
                        
                        // 重置UI
                        document.querySelectorAll('.voice-message.playing').forEach(el => {
                            el.classList.remove('playing');
                            const icon = el.querySelector('.voice-message-icon');
                            if (icon) icon.textContent = '🔊';
                        });
                    });
                }
                
                currentlyPlayingAudio = audio;
            } catch (e) {
                console.error('处理音频数据时出错:', e);
                
                if (vscode) {
                    vscode.postMessage({
                        command: 'showError',
                        text: '播放音频失败: ' + (e.message || '无法处理音频数据')
                    });
                }
                
                // 重置UI
                document.querySelectorAll('.voice-message.playing').forEach(el => {
                    el.classList.remove('playing');
                    const icon = el.querySelector('.voice-message-icon');
                    if (icon) icon.textContent = '🔊';
                });
            }
        }
        
        // 扩展现有的消息处理逻辑
        window.addEventListener('message', function(event) {
            const message = event.data;
            
            // 处理语音消息
            if (message.command === 'addAudioMessage') {
                handleAudioMessage(message.message);
            }
            
            // 处理私聊语音消息
            if (message.command === 'addPrivateAudioMessage') {
                // 类似handleAudioMessage，但标记为私聊
                const privateMessage = message.message;
                privateMessage.isPrivate = true;
                handleAudioMessage(privateMessage);
            }
            
            // 处理后端发来的音频数据
            if (message.command === 'playAudioData') {
                if (message.audioData) {
                    console.log('收到音频数据，准备播放', message.filename ? `文件名: ${message.filename}` : '');
                    playAudio(message.audioData, message.mimeType || 'audio/wav');
                }
            }
            
            // 处理音频播放错误
            if (message.command === 'audioPlaybackError') {
                console.error('音频播放错误:', message.error);
                // 重置所有语音消息的播放状态
                document.querySelectorAll('.voice-message.playing').forEach(el => {
                    el.classList.remove('playing');
                    const icon = el.querySelector('.voice-message-icon');
                    if (icon) icon.textContent = '🔊';
                });
                currentlyPlayingAudio = null;
                
                if (message.error) {
                    vscode.postMessage({
                        command: 'showError',
                        text: '播放失败: ' + message.error
                    });
                }
            }
            
            // 更新当前用户ID
            if (message.command === 'updateCurrentUser') {
                currentUserId = message.userId;
            }
            
            // 处理音频播放完成
            if (message.command === 'audioPlaybackEnded') {
                // 重置所有语音消息的播放状态
                document.querySelectorAll('.voice-message.playing').forEach(el => {
                    el.classList.remove('playing');
                    const icon = el.querySelector('.voice-message-icon');
                    if (icon) icon.textContent = '🔊';
                });
                currentlyPlayingAudio = null;
            }
            
            // 处理停止音频播放
            if (message.command === 'stopAudioPlayback') {
                if (currentlyPlayingAudio) {
                    currentlyPlayingAudio.pause();
                    currentlyPlayingAudio.currentTime = 0;
                    currentlyPlayingAudio = null;
                    
                    // 重置所有语音消息的播放状态
                    document.querySelectorAll('.voice-message.playing').forEach(el => {
                        el.classList.remove('playing');
                        const icon = el.querySelector('.voice-message-icon');
                        if (icon) icon.textContent = '🔊';
                    });
                }
>>>>>>> 11f25e99
            }
        });
    </script>
</body>
</html><|MERGE_RESOLUTION|>--- conflicted
+++ resolved
@@ -1595,8 +1595,7 @@
         .connection-actions .action-button:last-child {
             margin-right: 0;
         }
-<<<<<<< HEAD
-        
+      
         .model-settings {
             border-left: 2px solid #444;
             margin-left: 10px;
@@ -1862,7 +1861,6 @@
 
         .agent-input-bar textarea.chat-input:focus {
             border: 1.5px solid #3794ff;
-=======
         .chat-send:hover {
             background: #2176c7;
         }
@@ -2191,7 +2189,6 @@
           border-radius: 50%;
           background-color: #4CAF50;
           margin-right: 5px;
->>>>>>> 11f25e99
         }
     </style>
     <script>
@@ -2984,8 +2981,6 @@
             }
         });
 
-<<<<<<< HEAD
-=======
         // ASR测试按钮事件
         document.getElementById('run-asr-test').addEventListener('click', function() {
             if (vscode) {
@@ -3229,7 +3224,6 @@
             }
         }
 
->>>>>>> 11f25e99
         // 添加聊天输入框回车键支持
         document.getElementById('chat-input').addEventListener('keypress', function(e) {
             if (e.key === 'Enter') {
@@ -3283,7 +3277,6 @@
             }
         `;
         document.head.appendChild(style);
-<<<<<<< HEAD
 
         // 保存DeepSeek API Key
         document.getElementById('save-deepseek-api-key-btn').addEventListener('click', function() {
@@ -3420,7 +3413,6 @@
 
                 // 初始高度设置
                 setTimeout(adjustHeight, 0);
-=======
         
         // 语音相关全局变量
         let currentUserId = 'unknown_user'; // 当前用户ID，默认值
@@ -3897,7 +3889,6 @@
                         if (icon) icon.textContent = '🔊';
                     });
                 }
->>>>>>> 11f25e99
             }
         });
     </script>
