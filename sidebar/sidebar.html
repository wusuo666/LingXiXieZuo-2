<!DOCTYPE html>
<html lang="zh-CN">
<head>
    <meta charset="UTF-8">
    <meta name="viewport" content="width=device-width, initial-scale=1.0">
    <title>灵犀协作侧边栏</title>
</head>
<body>
    <div class="tab-container">
        <div class="tab-header">
            <button class="tab-button active" data-tab="collab-area">协作区</button>
            <button class="tab-button" data-tab="history">History</button>
            <button class="tab-button" data-tab="canvas">Canvas</button>
        </div>
        <div class="tab-content">
            <div class="tab-pane active" id="collab-area">
                <div class="inner-tab-container">
                    <div class="inner-tab-header">
                        <button class="inner-tab-button active" data-inner-tab="chat">聊天室</button>
                        <button class="inner-tab-button" data-inner-tab="agent">Agent</button>
                        <button class="inner-tab-button" data-inner-tab="settings">设置</button>
                    </div>
                    <div class="inner-tab-content">
                        <div class="inner-tab-pane active" id="chat">
                <div class="chat-pane live-share-style">
                    <div class="chat-server-controls">
                        <div class="server-status">
                            <span>服务器状态: </span>
                            <span id="chat-server-status" class="status-offline">离线</span>
                        </div>
                        <div class="connection-modes">
                            <button id="host-mode-btn" class="mode-button active">主机模式</button>
                            <button id="client-mode-btn" class="mode-button">从机模式</button>
                        </div>
                        <div id="host-mode-panel" class="mode-panel">
                            <div class="server-actions">
                                <button id="start-chat-server" class="action-button">启动聊天室</button>
                                <button id="stop-chat-server" class="action-button" disabled>停止聊天室</button>
                            </div>
                            <div class="server-connection" style="display: none;" id="server-connection-info">
                                <div class="connection-display">
                                    <span>连接地址: </span>
                                    <span id="server-connection-url">未连接</span>
                                </div>
                                <button id="copy-connection" class="action-button">复制连接信息</button>
                            </div>
                        </div>
                        <div id="client-mode-panel" class="mode-panel" style="display: none;">
                            <div class="client-connection">
                                <div class="input-group">
                                    <input type="text" id="server-address" placeholder="服务器地址 (如: 192.168.1.100)" />
                                    <input type="text" id="server-port" placeholder="端口 (如: 3000)" value="3000" />
                                </div>
                                <div class="connection-actions">
                                    <button id="connect-to-server" class="action-button">连接服务器</button>
                                    <button id="disconnect-from-server" class="action-button" disabled>断开连接</button>
                                </div>
                                <div class="room-actions" style="margin-top: 6px; display: none;" id="room-control">
                                    <div class="room-info">
                                        <span>当前房间:</span>
                                        <span id="current-room-id">default</span>
                                    </div>
                                    <button id="leave-room" class="action-button">离开聊天室</button>
                                </div>
                            </div>
                        </div>
                        <div class="user-settings">
                            <input type="text" id="user-name" placeholder="输入用户名..." />
                            <button id="set-username" class="action-button">设置用户名</button>
                        </div>
                    </div>
                    <div class="chat-messages">
                        <div class="chat-row left">
                            <div class="chat-avatar-group">
                                <div class="avatar">A</div>
                                <div class="sender">协作助手</div>
                            </div>
                            <div class="chat-bubble-group">
                                            <div class="chat-bubble left">你好，欢迎使用灵犀协作！有什么可以帮到你？</div>
                                            <div class="chat-time">10:01</div>
                            </div>
                        </div>
                        <div class="chat-row right">
                            <div class="chat-avatar-group">
                                <div class="avatar">我</div>
                                <div class="sender">我</div>
                            </div>
                            <div class="chat-bubble-group">
                                            <div class="chat-bubble right">你好！请问这个工具有哪些功能？</div>
                                            <div class="chat-time">10:02</div>
                            </div>
                        </div>
                    </div>
                    
                    <!-- 语音会议组件 -->
                    <div class="voice-conference-container">
                        <div class="voice-conference-header">
                            <h3>语音会议</h3>
                            <div class="voice-conference-status">未连接</div>
                        </div>
                        
                        <div class="voice-conference-controls">
                            <button id="create-conference-btn" class="conference-btn">创建会议</button>
                            <button id="join-conference-btn" class="conference-btn">加入会议</button>
                            <button id="leave-conference-btn" class="conference-btn" disabled>离开会议</button>
                        </div>
                        
                        <div class="conference-join-form" style="display: none;">
                            <input type="text" id="conference-id-input" placeholder="输入会议ID">
                            <button id="confirm-join-btn">确认加入</button>
                            <button id="cancel-join-btn">取消</button>
                        </div>
                        
                        <div class="active-conference-info" style="display: none;">
                            <div class="conference-id-display">会议ID: <span id="current-conference-id"></span></div>
                            <div class="mic-control">
                                <button id="toggle-mic-btn">静音</button>
                                <div class="mic-status">麦克风已开启</div>
                            </div>
                        </div>
                        
                        <div class="conference-participants">
                            <h4>参与者</h4>
                            <ul id="participants-list"></ul>
                        </div>
                    </div>
                    
                    <div class="chat-input-bar">
                        <input type="text" id="chat-input" class="chat-input" placeholder="输入消息..." />
                        <div class="voice-record-timer">00:00</div>
                        <button id="voice-record-btn" class="voice-record-btn" title="录制语音消息">🎤</button>
                        <button id="chat-send" class="chat-send">发送</button>
                        <button id="run-asr-test" class="chat-send" title="运行语音识别测试">测试ASR</button>
                                </div>
                            </div>
                        </div>
                        <div class="inner-tab-pane" id="agent">
                            <div class="agent-container live-share-style">
                                <div class="agent-header">
                                    <h3>智能助手</h3>
                                    <p>专业的AI助手，帮助完成编程任务</p>
                                </div>
                                <div class="agent-content">
                                    <div class="agent-tools">
                                        <div class="agent-tool-item">
                                            <div class="agent-tool-icon">🔍</div>
                                            <div class="agent-tool-name">代码搜索</div>
                                        </div>
                                        <div class="agent-tool-item">
                                            <div class="agent-tool-icon">📝</div>
                                            <div class="agent-tool-name">代码生成</div>
                                        </div>
                                        <div class="agent-tool-item">
                                            <div class="agent-tool-icon">🐞</div>
                                            <div class="agent-tool-name">Bug修复</div>
                                        </div>
                                        <div class="agent-tool-item">
                                            <div class="agent-tool-icon">📚</div>
                                            <div class="agent-tool-name">代码解释</div>
                                        </div>
                                    </div>
                                    <div class="agent-messages" id="agent-messages">
                                        <div class="agent-welcome">
                                            <div class="agent-welcome-icon">🤖</div>
                                            <div class="agent-welcome-text">
                                                <h4>AI编程助手</h4>
                                                <p>我可以帮助你搜索代码、生成函数、修复Bug或解释代码。请在下方输入你的问题或选择上方工具。</p>
                                            </div>
                                        </div>
                                    </div>
                                    <div class="agent-input-bar">
                                        <input type="text" id="agent-input" class="chat-input" placeholder="向AI助手询问..." />
                                        <button id="agent-send" class="chat-send">发送</button>
                                    </div>
                                </div>
                            </div>
                        </div>
                        <div class="inner-tab-pane" id="settings">
                            <div class="settings-container live-share-style">
                                <div class="settings-header">
                                    <h3>系统设置</h3>
                                </div>
                                <div class="settings-content">
                                    <div class="settings-group">
                                        <div class="settings-title">协作设置</div>
                                        <div class="settings-item">
                                            <div class="settings-label">启用实时协作</div>
                                            <div class="settings-control">
                                                <label class="switch">
                                                    <input type="checkbox" checked>
                                                    <span class="slider round"></span>
                                                </label>
                                            </div>
                                        </div>
                                        <div class="settings-item">
                                            <div class="settings-label">自动同步剪贴板</div>
                                            <div class="settings-control">
                                                <label class="switch">
                                                    <input type="checkbox" checked>
                                                    <span class="slider round"></span>
                                                </label>
                                            </div>
                                        </div>
                                    </div>
                                    <div class="settings-group">
                                        <div class="settings-title">AI助手设置</div>
                                        <div class="settings-item">
                                            <div class="settings-label">API Key</div>
                                            <div class="settings-control api-key-control">
                                                <input type="password" id="api-key-input" class="settings-input" placeholder="输入你的 ZhipuAI API Key">
                                                <button id="save-api-key-btn" class="settings-button">保存</button>
                                            </div>
                                        </div>
                                        <div class="settings-item">
                                            <div class="settings-label">API Key 状态</div>
                                            <div class="settings-control">
                                                <span id="api-key-status" class="api-key-status-text">未设置</span>
                                            </div>
                                        </div>
                                        <div class="settings-item">
                                            <div class="settings-label">AI模型</div>
                                            <div class="settings-control">
                                                <select class="settings-select">
                                                    <option>glm-4</option>
                                                    <option selected>glm-4-flash</option> 
                                                    <option>glm-3-turbo</option>
                                                </select>
                                            </div>
                                        </div>
                                        <div class="settings-item">
                                            <div class="settings-label">代码生成语言</div>
                                            <div class="settings-control">
                                                <select class="settings-select">
                                                    <option>自动检测</option>
                                                    <option selected>JavaScript</option>
                                                    <option>Python</option>
                                                    <option>Java</option>
                                                </select>
                                            </div>
                                        </div>
                                    </div>
                                </div>
                            </div>
                        </div>
                    </div>
                </div>
            </div>
            <div class="tab-pane" id="history">
                <div class="history-container">
                    <h3 class="history-title">剪贴板历史</h3>
                    <div id="clip-history-list" class="clip-history-list"></div>
                    <div id="clip-preview" class="clip-preview">
                        <div class="preview-placeholder">点击记录查看详细内容</div>
                        <div class="preview-content"></div>
                    </div>
                </div>
            </div>
            <div class="tab-pane" id="canvas">
                <div class="canvas-pane live-share-style">
                    <div class="canvas-container">
                        <div class="canvas-info">
                            <h3>协同画布</h3>
                            <p>创建和管理可共享的流程图、架构图等</p>
                        </div>
                        <div class="canvas-tools">
                            <button id="canvas-action-btn" class="canvas-button">
                                <span class="button-icon">+</span>
                                新建画布
                            </button>
                            <button id="add-memo-btn" class="canvas-button">
                                <span class="button-icon">📝</span>
                                添加纪要
                            </button>
                        </div>
                        <div class="canvas-list-container">
                            <h4 class="canvas-list-title">最近画布</h4>
                            <div class="canvas-list">
                                <div class="canvas-list-empty">暂无最近画布，点击"新建画布"创建</div>
                                <!-- 画布项目将在这里动态添加 -->
                            </div>
                        </div>
                    </div>
                </div>
            </div>
        </div>
    </div>
    
    <style>
        .tab-container {
            display: flex;
            flex-direction: column;
            height: 100vh;
            width: 100%;
            font-family: "Segoe UI", Arial, sans-serif;
            background: #1e1e1e;
        }
        .tab-header {
            display: flex;
            border-bottom: 1px solid #333;
            width: 100%;
            background: #232323;
        }
        .tab-button {
            flex: 1 1 0;
            padding: 10px 0;
            background: none;
            border: none;
            border-bottom: 2px solid transparent;
            cursor: pointer;
            outline: none;
            font-size: 15px;
            color: #bbb;
            transition: background 0.2s, color 0.2s, border-bottom 0.2s;
        }
        .tab-button.active {
            border-bottom: 2.5px solid #3794ff;
            color: #fff;
            background: #232323;
            font-weight: bold;
        }
        .tab-button:not(.active):hover {
            background: #252526;
            color: #fff;
        }
        .tab-content {
            flex: 1 1 auto;
            display: flex;
            flex-direction: column;
            height: 100%;
            min-height: 0;
            overflow: hidden;
        }
        .tab-pane {
            flex: 1 1 auto;
            display: none;
            padding: 0;
            height: 100%;
            min-height: 0;
            overflow: hidden;
        }
        .tab-pane.active {
            display: flex;
            flex-direction: column;
            height: 100%;
        }
        .clip-history-list {
            margin-top: 8px;
            display: flex;
            flex-direction: column;
            gap: 4px;
        }
        .clip-history-item {
            background: #232323;
            border-radius: 4px;
            padding: 8px 12px;
            color: #bbb;
            cursor: pointer;
            font-size: 14px;
            border: 1px solid transparent;
            transition: background 0.15s, border 0.15s;
            white-space: nowrap;
            overflow: hidden;
            text-overflow: ellipsis;
            display: flex;
            align-items: center;
            gap: 8px;
        }
        .clip-history-item .clip-type {
            font-size: 16px;
            width: 22px;
            text-align: center;
        }
        .clip-history-item .clip-content {
            flex: 1;
            overflow: hidden;
            text-overflow: ellipsis;
            white-space: nowrap;
        }
        .clip-history-item .clip-time {
            font-size: 12px;
            color: #888;
            margin-left: 8px;
            flex-shrink: 0;
        }
        .clip-history-item:hover, .clip-history-item.selected {
            background: #2a2d2e;
            border: 1px solid #3794ff;
            color: #fff;
        }
        .clip-preview {
            margin-top: 14px;
            background: #232323;
            border-radius: 4px;
            padding: 12px;
            color: #fff;
            min-height: 40px;
            font-size: 15px;
            border: 1px solid #333;
            word-break: break-all;
            display: none;
        }
        .clip-preview.active {
            display: block;
        }
        .chat-pane {
            display: flex;
            flex-direction: column;
            height: 100%;
            width: 100%;
        }
        .chat-container {
            flex: 1 1 auto;
            display: flex;
            flex-direction: column;
            gap: 16px;
            padding: 12px 0 0 0;
            overflow-y: auto;
            width: 100%;
        }
        .chat-input-bar {
            display: flex;
            align-items: center;
            gap: 8px;
            padding: 12px 8px;
            background: #1e1e1e;
            border-top: 1px solid #333;
            flex-shrink: 0;
            position: sticky;
            bottom: 0;
            left: 0;
            right: 0;
            z-index: 10;
            width: 100%;
            box-sizing: border-box;
        }
        .chat-input {
            flex: 1;
            min-width: 0;
            background: #232323;
            color: #fff;
            border: 1px solid #333;
            border-radius: 8px;
            padding: 10px 14px;
            font-size: 15px;
            outline: none;
            transition: border 0.2s;
            width: 100%;
            box-sizing: border-box;
        }
        .chat-input:focus {
            border: 1.5px solid #3794ff;
        }
        .chat-send {
            background: #3794ff;
            color: white;
            border: none;
            border-radius: 4px;
            padding: 6px 12px;
            cursor: pointer;
            transition: background 0.2s;
            margin-left: 8px;
            min-width: 60px;
        }
        .chat-send:hover {
            background: #2d7dd2;
        }
        
        #run-asr-test {
            background: #f59e0b;
        }
        #run-asr-test:hover {
            background: #d97706;
        }
        .live-share-style {
            background: linear-gradient(180deg, #23272e 0%, #181a1f 100%);
            border-radius: 0;
            box-shadow: none;
            padding: 0;
            height: 100%;
            display: flex;
            flex-direction: column;
            min-height: 0;
            overflow: hidden;
        }
        .chat-messages {
            flex: 1 1 auto;
            overflow-y: auto;
            overflow-x: hidden;
            padding: 18px 8px 0 8px;
            display: flex;
            flex-direction: column;
            gap: 18px;
            min-height: 0;
            width: 100%;
            box-sizing: border-box;
        }
        .chat-row {
            display: flex;
            align-items: flex-start;
            gap: 10px;
            width: 100%;
            box-sizing: border-box;
        }
        .chat-row.left {
            flex-direction: row;
            justify-content: flex-start;
            padding-right: 20px;
        }
        .chat-row.right {
            flex-direction: row-reverse;
            justify-content: flex-start;
            padding-left: 20px;
        }
        .chat-avatar-group {
            display: flex;
            flex-direction: column;
            align-items: center;
            min-width: 48px;
            margin-bottom: 2px;
            flex-shrink: 0;
        }
        .avatar {
            width: 36px;
            height: 36px;
            min-width: 36px;
            min-height: 36px;
            max-width: 36px;
            max-height: 36px;
            background: linear-gradient(135deg, #3794ff 60%, #4ec9b0 100%);
            color: #fff;
            border-radius: 50%;
            display: flex;
            align-items: center;
            justify-content: center;
            font-weight: bold;
            font-size: 18px;
            box-shadow: 0 1px 6px #0002;
            margin-bottom: 2px;
        }
        .sender {
            color: #bbb;
            font-size: 13px;
            font-weight: 500;
            margin-top: 2px;
            text-align: center;
            letter-spacing: 0.5px;
            max-width: 48px;
            overflow: hidden;
            text-overflow: ellipsis;
            white-space: nowrap;
        }
        .chat-bubble-group {
            display: flex;
            flex-direction: column;
            align-items: flex-start;
            flex: 1;
            max-width: calc(100% - 60px);
            word-break: break-word;
            overflow-wrap: break-word;
        }
        .chat-row.right .chat-bubble-group {
            align-items: flex-end;
        }
        .chat-bubble {
            position: relative;
            max-width: 100%;
            background: #232323;
            color: #fff;
            padding: 12px 16px;
            border-radius: 18px 18px 18px 6px;
            font-size: 15px;
            line-height: 1.7;
            box-shadow: 0 2px 8px #0002;
            word-break: break-word;
            overflow-wrap: break-word;
            width: fit-content;
            max-width: 100%;
        }
        .chat-bubble.left {
            border-bottom-left-radius: 6px;
            background: #232323;
        }
        .chat-bubble.right {
            border-bottom-right-radius: 6px;
            background: linear-gradient(135deg, #3794ff 60%, #4ec9b0 100%);
            color: #fff;
        }
        .chat-time {
            font-size: 11px;
            color: #8a8a8a;
            margin-top: 2px;
        }
        .chat-row.right .chat-time {
            margin-left: auto;
            margin-right: 5px;
        }
        .chat-row.left .chat-time {
            margin-left: 5px;
        }
        .canvas-pane {
            background: linear-gradient(180deg, #23272e 0%, #181a1f 100%);
            border-radius: 0;
            box-shadow: none;
            padding: 0;
            height: 100%;
            display: flex;
            flex-direction: column;
            min-height: 0;
            overflow: hidden;
        }
        .canvas-container {
            flex: 1 1 auto;
            padding: 20px;
            display: flex;
            flex-direction: column;
            overflow-y: auto;
            min-height: 0;
        }
        .canvas-info {
            margin-bottom: 20px;
        }
        .canvas-info h3 {
            color: #fff;
            font-size: 18px;
            margin-bottom: 10px;
            font-weight: 500;
        }
        .canvas-info p {
            color: #bbb;
            font-size: 14px;
            line-height: 1.6;
        }
        .canvas-tools {
            margin: 10px 0 25px 0;
            display: flex;
            justify-content: flex-start;
        }
        .canvas-button {
            background: linear-gradient(135deg, #3794ff 60%, #4ec9b0 100%);
            color: #fff;
            border: none;
            border-radius: 8px;
            padding: 12px 20px;
            font-size: 15px;
            cursor: pointer;
            font-weight: 500;
            transition: background 0.2s, transform 0.1s;
            box-shadow: 0 2px 8px rgba(0,0,0,0.2);
            display: flex;
            align-items: center;
            gap: 8px;
        }
        .button-icon {
            font-size: 18px;
            font-weight: bold;
        }
        .canvas-button:hover {
            background: #2176c7;
            transform: translateY(-1px);
        }
        .canvas-button:active {
            transform: scale(0.98) translateY(0);
        }
        .canvas-list-container {
            margin-top: 20px;
        }
        .canvas-list-title {
            color: #ddd;
            font-size: 16px;
            margin-bottom: 12px;
            font-weight: 500;
            border-bottom: 1px solid #333;
            padding-bottom: 8px;
        }
        .canvas-list {
            display: flex;
            flex-direction: column;
            gap: 10px;
        }
        .canvas-list-empty {
            color: #888;
            font-style: italic;
            padding: 20px 0;
            text-align: center;
        }
        .canvas-item {
            background: #232323;
            border-radius: 8px;
            padding: 12px 15px;
            display: flex;
            align-items: center;
            gap: 12px;
            border: 1px solid transparent;
            transition: all 0.2s;
            cursor: pointer;
        }
        .canvas-item:hover {
            background: #2a2d2e;
            border-color: #3794ff;
        }
        .canvas-item-icon {
            font-size: 22px;
            color: #4ec9b0;
        }
        .canvas-item-content {
            flex: 1;
            min-width: 0;
        }
        .canvas-item-title {
            color: #fff;
            font-size: 14.5px;
            margin-bottom: 4px;
            white-space: nowrap;
            overflow: hidden;
            text-overflow: ellipsis;
        }
        .canvas-item-path {
            color: #888;
            font-size: 12px;
            white-space: nowrap;
            overflow: hidden;
            text-overflow: ellipsis;
        }
        .history-container {
            display: flex;
            flex-direction: column;
            height: 100%;
            padding: 12px;
            background: linear-gradient(180deg, #23272e 0%, #181a1f 100%);
        }
        
        .history-title {
            color: #fff;
            font-size: 18px;
            margin-bottom: 16px;
            font-weight: 500;
        }
        
        .clip-history-list {
            flex: 0 0 auto;
            margin: 0 0 12px 0;
            display: flex;
            flex-direction: column;
            gap: 8px;
            max-height: 50%;
            min-height: 150px;
            overflow-y: auto;
            padding-right: 4px;
        }
        
        .clip-history-item {
            background: #232323;
            border-radius: 8px;
            padding: 10px 12px;
            color: #ddd;
            cursor: pointer;
            font-size: 14px;
            border: 1px solid transparent;
            transition: background 0.15s, border 0.15s;
            display: flex;
            align-items: center;
            gap: 8px;
        }
        
        .clip-history-item:hover, .clip-history-item.selected {
            background: #2a2d2e;
            border: 1px solid #3794ff;
            color: #fff;
        }
        
        .clip-type {
            font-size: 16px;
            width: 22px;
            text-align: center;
            flex-shrink: 0;
        }
        
        .clip-content {
            flex: 1;
            overflow: hidden;
            text-overflow: ellipsis;
            white-space: nowrap;
            line-height: 1.4;
        }
        
        .clip-time {
            font-size: 12px;
            color: #888;
            margin-left: 8px;
            flex-shrink: 0;
        }
        
        .clip-preview {
            margin-top: 12px;
            flex: 1;
            background: #232323;
            border-radius: 8px;
            padding: 12px;
            color: #fff;
            font-size: 14px;
            border: 1px solid #333;
            word-break: break-all;
            overflow-y: auto;
            min-height: 100px;
            display: flex;
            flex-direction: column;
        }
        
        .preview-placeholder {
            color: #888;
            font-style: italic;
            padding: 20px 0;
            text-align: center;
            align-self: center;
        }
        
        .preview-content {
            display: none;
            white-space: pre-wrap;
            line-height: 1.5;
        }
        
        .preview-content.active {
            display: block;
        }
        .inner-tab-container {
            display: flex;
            flex-direction: column;
            height: 100%;
            width: 100%;
            background: linear-gradient(180deg, #23272e 0%, #181a1f 100%);
        }
        .inner-tab-header {
            display: flex;
            border-bottom: 1px solid #333;
            width: 100%;
            background: rgba(35, 35, 35, 0.5);
            padding: 0;
            height: 42px;
        }
        .inner-tab-button {
            flex: 1;
            padding: 8px 0;
            background: none;
            border: none;
            border-bottom: 2px solid transparent;
            cursor: pointer;
            outline: none;
            font-size: 14px;
            color: #bbb;
            transition: background 0.2s, color 0.2s, border-bottom 0.2s;
            text-align: center;
        }
        .inner-tab-button.active {
            border-bottom: 2px solid #3794ff;
            color: #fff;
            font-weight: bold;
        }
        .inner-tab-button:not(.active):hover {
            background: rgba(255, 255, 255, 0.05);
            color: #fff;
        }
        .inner-tab-content {
            flex: 1 1 auto;
            display: flex;
            flex-direction: column;
            height: 100%;
            min-height: 0;
            overflow: hidden;
        }
        .inner-tab-pane {
            flex: 1 1 auto;
            display: none;
            padding: 0;
            height: 100%;
            min-height: 0;
            overflow: hidden;
        }
        .inner-tab-pane.active {
            display: flex;
            flex-direction: column;
            height: 100%;
        }
        .agent-container {
            display: flex;
            flex-direction: column;
            height: 100%;
            padding: 0;
        }
        .agent-header {
            padding: 12px 14px;
            border-bottom: 1px solid rgba(255, 255, 255, 0.1);
        }
        .agent-header h3 {
            color: #fff;
            font-size: 16px;
            margin: 0 0 4px 0;
            font-weight: 500;
        }
        .agent-header p {
            color: #bbb;
            font-size: 13px;
            margin: 0;
            line-height: 1.4;
        }
        .agent-content {
            flex: 1;
            display: flex;
            flex-direction: column;
            padding: 12px;
            overflow-y: auto;
        }
        .agent-tools {
            display: grid;
            grid-template-columns: repeat(2, 1fr);
            gap: 12px;
            margin-bottom: 15px;
        }
        .agent-tool-item {
            background: rgba(255, 255, 255, 0.05);
            border-radius: 8px;
            padding: 8px 12px;
            display: flex;
            flex-direction: row;
            align-items: center;
            cursor: pointer;
            transition: all 0.2s;
            border: 1px solid transparent;
        }
        .agent-tool-item:hover {
            background: rgba(255, 255, 255, 0.1);
            border-color: #3794ff;
            transform: translateY(-2px);
        }
        .agent-tool-icon {
            font-size: 20px;
            margin-right: 8px;
        }
        .agent-tool-name {
            color: #ddd;
            font-size: 14px;
        }
        .agent-messages {
            flex: 1;
            overflow-y: auto;
            overflow-x: hidden;
            display: flex;
            flex-direction: column;
            gap: 12px;
            margin: 10px 0;
            padding-right: 5px;
            width: 100%;
            box-sizing: border-box;
        }
        .agent-welcome {
            display: flex;
            background: rgba(255, 255, 255, 0.03);
            border-radius: 10px;
            padding: 10px 12px;
            margin-bottom: 10px;
            border: 1px solid rgba(255, 255, 255, 0.1);
        }
        .agent-welcome-icon {
            font-size: 24px;
            margin-right: 12px;
            display: flex;
            align-items: center;
            justify-content: center;
        }
        .agent-welcome-text h4 {
            margin: 0 0 4px 0;
            color: #fff;
            font-weight: 500;
            font-size: 15px;
        }
        .agent-welcome-text p {
            margin: 0;
            color: #bbb;
            line-height: 1.4;
            font-size: 13px;
        }
        .agent-message {
            display: flex;
            width: 100%;
            animation: fadeIn 0.3s ease-out;
            box-sizing: border-box;
            margin-bottom: 12px;
        }
        .agent-message-user {
            flex-direction: row-reverse;
            justify-content: flex-start;
            padding-left: 10px;
        }
        .agent-message-assistant {
            flex-direction: row;
            justify-content: flex-start;
            padding-right: 10px;
        }
        .agent-avatar {
            width: 32px;
            height: 32px;
            min-width: 32px;
            min-height: 32px;
            border-radius: 50%;
            background: linear-gradient(135deg, #3794ff 60%, #4ec9b0 100%);
            color: #fff;
            display: flex;
            align-items: center;
            justify-content: center;
            font-weight: bold;
            font-size: 14px;
            margin: 0 8px;
        }
        .agent-message-assistant .agent-avatar {
            background: #444;
        }
        .agent-message-bubble {
            display: flex;
            flex-direction: column;
            max-width: calc(100% - 60px);
        }
        .agent-message-content {
            padding: 10px 14px;
            border-radius: 10px;
            font-size: 14px;
            line-height: 1.5;
            word-break: break-word;
            width: fit-content;
            max-width: 100%;
        }
        .agent-message-user .agent-message-content {
            background: linear-gradient(135deg, #3794ff 60%, #4ec9b0 100%);
            color: #fff;
            border-bottom-right-radius: 4px;
            margin-left: auto;
        }
        .agent-message-assistant .agent-message-content {
            background: #2d2d2d;
            color: #fff;
            border-bottom-left-radius: 4px;
        }
        .agent-message-pre {
            white-space: pre-wrap;
            font-family: 'Consolas', 'Monaco', 'Courier New', monospace;
            background: #1e1e1e;
            padding: 10px;
            border-radius: 5px;
            border-left: 3px solid #3794ff;
            margin: 8px 0;
            overflow-x: auto;
        }
        .agent-message-time {
            font-size: 11px;
            color: #8a8a8a;
            margin-top: 2px;
        }
        .agent-message-user .agent-message-time {
            margin-left: auto;
            margin-right: 5px;
        }
        .agent-message-assistant .agent-message-time {
            margin-left: 5px;
        }
        .agent-thinking {
            display: flex;
            align-items: center;
            color: #bbb;
            font-size: 14px;
            margin-top: 5px;
            margin-bottom: 10px;
        }
        .agent-thinking-dots {
            display: flex;
            margin-left: 8px;
        }
        .agent-thinking-dot {
            width: 8px;
            height: 8px;
            background-color: #3794ff;
            border-radius: 50%;
            margin-right: 4px;
            animation: pulse 1.5s infinite;
        }
        .agent-thinking-dot:nth-child(2) {
            animation-delay: 0.2s;
        }
        .agent-thinking-dot:nth-child(3) {
            animation-delay: 0.4s;
        }
        .agent-input-bar {
            margin-top: auto;
            display: flex;
            align-items: center;
            gap: 8px;
            padding: 12px 0;
        }
        .settings-container {
            display: flex;
            flex-direction: column;
            height: 100%;
            padding: 0;
        }
        .settings-header {
            padding: 16px 20px;
            border-bottom: 1px solid rgba(255, 255, 255, 0.1);
        }
        .settings-header h3 {
            color: #fff;
            font-size: 18px;
            margin: 0;
            font-weight: 500;
        }
        .settings-content {
            flex: 1;
            display: flex;
            flex-direction: column;
            padding: 16px;
            overflow-y: auto;
        }
        .settings-group {
            margin-bottom: 24px;
        }
        .settings-title {
            font-size: 16px;
            font-weight: 500;
            color: #fff;
            margin-bottom: 12px;
            padding-bottom: 8px;
            border-bottom: 1px solid rgba(255, 255, 255, 0.1);
        }
        .settings-item {
            display: flex;
            justify-content: space-between;
            align-items: center;
            padding: 10px 0;
            border-bottom: 1px solid rgba(255, 255, 255, 0.05);
        }
        .settings-label {
            color: #ddd;
            font-size: 14px;
        }
        .settings-control {
            display: flex;
            align-items: center;
        }
        .settings-input {
            background: #232323;
            color: #fff;
            border: 1px solid #444;
            border-radius: 4px;
            padding: 6px 8px;
            font-size: 14px;
            flex-grow: 1;
            margin-right: 8px;
        }
        .settings-button {
            background: #3794ff;
            color: #fff;
            border: none;
            border-radius: 4px;
            padding: 6px 10px;
            font-size: 13px;
            cursor: pointer;
            transition: background 0.2s;
        }
        .settings-button:hover {
            background: #2176c7;
        }
        .api-key-control {
            flex-grow: 1;
        }
        .api-key-status-text {
            font-style: italic;
            color: #888;
        }
        .settings-select {
            background: #232323;
            color: #fff;
            border: 1px solid #444;
            border-radius: 4px;
            padding: 6px 24px 6px 8px;
            font-size: 14px;
            appearance: none;
            background-image: url("data:image/svg+xml;charset=UTF-8,%3csvg xmlns='http://www.w3.org/2000/svg' viewBox='0 0 24 24' fill='none' stroke='%23cccccc' stroke-width='2' stroke-linecap='round' stroke-linejoin='round'%3e%3cpolyline points='6 9 12 15 18 9'%3e%3c/polyline%3e%3c/svg%3e");
            background-repeat: no-repeat;
            background-position: right 8px center;
            background-size: 12px;
        }
        .switch {
            position: relative;
            display: inline-block;
            width: 46px;
            height: 24px;
        }
        .switch input {
            opacity: 0;
            width: 0;
            height: 0;
        }
        .slider {
            position: absolute;
            cursor: pointer;
            top: 0;
            left: 0;
            right: 0;
            bottom: 0;
            background-color: #444;
            transition: .4s;
        }
        .slider:before {
            position: absolute;
            content: "";
            height: 18px;
            width: 18px;
            left: 3px;
            bottom: 3px;
            background-color: white;
            transition: .4s;
        }
        input:checked + .slider {
            background-color: #3794ff;
        }
        input:checked + .slider:before {
            transform: translateX(22px);
        }
        .slider.round {
            border-radius: 34px;
        }
        .slider.round:before {
            border-radius: 50%;
        }
        @keyframes pulse {
            0%, 100% {
                opacity: 0.5;
                transform: scale(0.8);
            }
            50% {
                opacity: 1;
                transform: scale(1);
            }
        }
        @keyframes fadeIn {
            from {
                opacity: 0;
                transform: translateY(10px);
            }
            to {
                opacity: 1;
                transform: translateY(0);
            }
        }
        /* 聊天室服务器控制样式 */
        .chat-server-controls {
            background-color: var(--vscode-editor-background);
            border-bottom: 1px solid var(--vscode-panel-border);
            padding: 8px;
            display: flex;
            flex-direction: column;
            gap: 8px;
        }

        .server-status, .server-actions, .user-settings, .server-connection, .connection-display, .room-info {
            display: flex;
            justify-content: space-between;
            align-items: center;
        }
        
        .client-connection, .connection-actions, .room-actions {
            display: flex;
            flex-direction: column;
            gap: 6px;
        }
        
        .connection-modes {
            display: flex;
            margin-bottom: 6px;
            border-bottom: 1px solid rgba(255, 255, 255, 0.1);
            padding-bottom: 6px;
        }
        
        .mode-button {
            flex: 1;
            background: none;
            border: none;
            padding: 5px 10px;
            color: var(--vscode-foreground);
            cursor: pointer;
            border-bottom: 2px solid transparent;
            font-size: 12px;
            transition: all 0.2s;
        }
        
        .mode-button.active {
            color: var(--vscode-button-foreground);
            border-bottom: 2px solid var(--vscode-button-background);
            font-weight: bold;
        }
        
        .mode-button:hover:not(.active) {
            background-color: rgba(255, 255, 255, 0.05);
        }
        
        .mode-panel {
            display: flex;
            flex-direction: column;
            gap: 8px;
        }
        
        .input-group {
            display: flex;
            gap: 6px;
            margin-bottom: 6px;
            width: 100%;
        }
        
        .input-group input {
            flex: 1;
            background-color: var(--vscode-input-background);
            color: var(--vscode-input-foreground);
            border: 1px solid var(--vscode-input-border);
            padding: 4px 6px;
            border-radius: 2px;
        }
        
        #server-port {
            flex: 0 0 80px;
        }
        
        .connection-display {
            flex: 1;
            overflow: hidden;
        }
        
        #server-connection-url {
            overflow: hidden;
            text-overflow: ellipsis;
            white-space: nowrap;
            font-family: monospace;
            padding: 2px 4px;
            background-color: rgba(255, 255, 255, 0.1);
            border-radius: 2px;
            flex: 1;
            margin-left: 5px;
        }
        
        .status-online {
            color: #4CAF50;
        }
        
        .status-offline {
            color: #F44336;
        }
        
        .action-button {
            background-color: var(--vscode-button-background);
            color: var(--vscode-button-foreground);
            border: none;
            padding: 4px 8px;
            border-radius: 2px;
            cursor: pointer;
            font-size: 12px;
        }
        
        .action-button:disabled {
            opacity: 0.5;
            cursor: not-allowed;
        }
        
        .user-settings input {
            flex: 1;
            background-color: var(--vscode-input-background);
            color: var(--vscode-input-foreground);
            border: 1px solid var(--vscode-input-border);
            padding: 4px;
            border-radius: 2px;
            margin-right: 8px;
        }
        
        .room-info {
            background-color: rgba(255, 255, 255, 0.05);
            padding: 4px 6px;
            border-radius: 2px;
            font-size: 12px;
        }
        
        #current-room-id {
            font-family: monospace;
            color: #4ec9b0;
            margin-left: 5px;
        }
        
        /* 确保按钮有足够的空间 */
        .connection-actions .action-button, .room-actions .action-button {
            flex: 1;
            min-width: 90px;
            margin: 0 3px;
            white-space: nowrap;
        }
        
        .connection-actions .action-button:first-child {
            margin-left: 0;
        }
        
        .connection-actions .action-button:last-child {
            margin-right: 0;
        }
        .chat-send:hover {
            background: #2176c7;
        }
        .voice-record-btn {
            background: none;
            color: #bbb;
            border: none;
            border-radius: 50%;
            width: 38px;
            height: 38px;
            padding: 0;
            font-size: 18px;
            cursor: pointer;
            display: flex;
            align-items: center;
            justify-content: center;
            transition: all 0.2s;
            margin-right: 5px;
        }
        .voice-record-btn:hover {
            color: #3794ff;
            background: rgba(55, 148, 255, 0.1);
        }
        .voice-record-btn.recording {
            color: #ff3737;
            background: rgba(255, 55, 55, 0.1);
            animation: pulse 1.5s infinite;
        }
        @keyframes pulse {
            0% {
                transform: scale(1);
            }
            50% {
                transform: scale(1.1);
            }
            100% {
                transform: scale(1);
            }
        }
        .voice-record-timer {
            background: rgba(0, 0, 0, 0.6);
            color: #fff;
            border-radius: 12px;
            padding: 2px 8px;
            font-size: 12px;
            position: absolute;
            top: -30px;
            left: 50%;
            transform: translateX(-50%);
            display: none;
        }
        .voice-record-btn.recording + .voice-record-timer {
            display: block;
        }
        .voice-message {
            display: flex;
            align-items: center;
            gap: 8px;
            background: rgba(55, 148, 255, 0.1);
            border-radius: 12px;
            padding: 8px 12px;
            cursor: pointer;
            transition: all 0.2s ease;
        }
        
        .voice-message:hover {
            background: rgba(55, 148, 255, 0.2);
        }
        
        .voice-message.playing .voice-message-line {
            background: linear-gradient(90deg, 
                rgba(55, 148, 255, 0.8) 0%, 
                rgba(55, 148, 255, 0.1) 100%);
            animation: sound-wave 1.5s infinite ease-in-out;
        }
        
        @keyframes sound-wave {
            0%, 100% {
                opacity: 0.3;
                transform: scaleY(0.8);
            }
            50% {
                opacity: 1;
                transform: scaleY(1.2);
            }
        }
        
        .voice-message-icon {
            font-size: 18px;
        }
        
        .voice-message-duration {
            color: #bbb;
            font-size: 13px;
        }
        
        .voice-message-line {
            flex: 1;
            height: 2px;
            background: linear-gradient(90deg, 
                rgba(55, 148, 255, 0.8) 0%, 
                rgba(55, 148, 255, 0.1) 100%);
            border-radius: 2px;
        }
        
        /* 系统消息样式 */
        .chat-system-message {
            text-align: center;
            margin: 10px 0;
            padding: 5px 10px;
            width: 100%;
        }
        .system-message-content {
            display: inline-block;
            background: rgba(255, 255, 255, 0.1);
            color: #bbb;
            font-size: 12px;
            padding: 5px 10px;
            border-radius: 12px;
        }
        .system-message-time {
            font-size: 10px;
            color: #777;
            margin-top: 2px;
        }
        
        /* 私聊消息样式 */
        .chat-bubble.private-message {
            border: 1px dashed rgba(255, 99, 71, 0.5);
            position: relative;
        }
        .private-badge {
            position: absolute;
            top: -8px;
            left: 10px;
            background: #e84118;
            color: white;
            font-size: 9px;
            padding: 1px 6px;
            border-radius: 8px;
            box-shadow: 0 1px 3px rgba(0,0,0,0.2);
        }
        .chat-bubble.right.private-message .private-badge {
            left: auto;
            right: 10px;
        }
        
        .live-share-style {
            background: linear-gradient(180deg, #23272e 0%, #181a1f 100%);
            border-radius: 0;
            box-shadow: none;
            padding: 0;
            height: 100%;
            display: flex;
            flex-direction: column;
            min-height: 0;
            overflow: hidden;
        }
        
        /* 语音录制计时器样式 */
        .voice-record-timer {
            position: absolute;
            top: -25px;
            left: 50%;
            transform: translateX(-50%);
            background: rgba(255, 55, 55, 0.9);
            color: white;
            font-size: 12px;
            padding: 2px 8px;
            border-radius: 10px;
            font-family: monospace;
            display: none;
        }
        
        @keyframes pulse {
            0%, 100% {
                opacity: 0.5;
                transform: scale(0.8);
            }
            50% {
                opacity: 1;
                transform: scale(1);
            }
        }

        /* 语音会议组件 */
        .voice-conference-container {
          margin: 15px 0;
          padding: 10px;
          border: 1px solid #444;
          border-radius: 5px;
          background-color: #2a2a2a;
        }
        
        .voice-conference-header {
          display: flex;
          justify-content: space-between;
          align-items: center;
          margin-bottom: 10px;
        }
        
        .voice-conference-header h3 {
          margin: 0;
          font-size: 16px;
        }
        
        .voice-conference-status {
          font-size: 12px;
          color: #aaa;
        }
        
        .voice-conference-controls {
          display: flex;
          gap: 10px;
          margin-bottom: 10px;
        }
        
        .conference-btn {
          padding: 6px 12px;
          background-color: #0e639c;
          color: #fff;
          border: none;
          border-radius: 3px;
          cursor: pointer;
        }
        
        .conference-btn:hover {
          background-color: #1177bb;
        }
        
        .conference-btn:disabled {
          background-color: #666;
          cursor: not-allowed;
        }
        
        .conference-join-form {
          margin: 10px 0;
          display: flex;
          gap: 5px;
        }
        
        #conference-id-input {
          flex: 1;
          padding: 5px;
          background-color: #3c3c3c;
          color: #fff;
          border: 1px solid #555;
          border-radius: 3px;
        }
        
        .active-conference-info {
          margin: 10px 0;
          padding: 8px;
          background-color: #333;
          border-radius: 3px;
        }
        
        .conference-id-display {
          margin-bottom: 8px;
          font-size: 13px;
        }
        
        .mic-control {
          display: flex;
          align-items: center;
          gap: 10px;
        }
        
        #toggle-mic-btn {
          padding: 4px 8px;
          background-color: #cc3333;
          color: #fff;
          border: none;
          border-radius: 3px;
          cursor: pointer;
        }
        
        #toggle-mic-btn.muted {
          background-color: #555;
        }
        
        .mic-status {
          font-size: 12px;
        }
        
        .conference-participants {
          margin-top: 15px;
        }
        
        .conference-participants h4 {
          margin: 0 0 8px 0;
          font-size: 14px;
          color: #ccc;
        }
        
        #participants-list {
          list-style: none;
          padding: 0;
          margin: 0;
        }
        
        #participants-list li {
          padding: 5px;
          border-bottom: 1px solid #444;
          display: flex;
          justify-content: space-between;
          align-items: center;
        }
        
        #participants-list li:last-child {
          border-bottom: none;
        }
        
        .participant-name {
          flex: 1;
        }
        
        .participant-status {
          font-size: 12px;
          color: #aaa;
        }
        
        .speaking-indicator {
          width: 8px;
          height: 8px;
          border-radius: 50%;
          background-color: #4CAF50;
          margin-right: 5px;
        }
    </style>
    <script>
        // 初始化语音录制相关元素
        const voiceRecordTimer = document.querySelector('.voice-record-timer');
        if (voiceRecordTimer) voiceRecordTimer.style.display = 'none';
        
        document.querySelectorAll('.tab-button').forEach(btn => {
            btn.addEventListener('click', function() {
                const tabId = this.dataset.tab;
                
                document.querySelectorAll('.tab-button').forEach(b => b.classList.remove('active'));
                this.classList.add('active');
                
                document.querySelectorAll('.tab-pane').forEach(pane => pane.classList.remove('active'));
                document.getElementById(tabId).classList.add('active');
                
                // 通知主进程标签切换
                if (vscode) {
                    vscode.postMessage({
                        command: 'switchTab',
                        tabId: tabId
                    });
                }
                
                // 如果切换到 history 标签，主动请求最新历史记录
                if (tabId === 'history' && vscode) {
                    vscode.postMessage({ type: 'getClipboardHistory' });
                }
            });
        });

        document.querySelectorAll('.inner-tab-button').forEach(btn => {
            btn.addEventListener('click', function() {
                const tabId = this.dataset.innerTab;
                
                document.querySelectorAll('.inner-tab-button').forEach(b => b.classList.remove('active'));
                this.classList.add('active');
                
                document.querySelectorAll('.inner-tab-pane').forEach(pane => pane.classList.remove('active'));
                document.getElementById(tabId).classList.add('active');
            });
        });

        const vscode = window.acquireVsCodeApi ? window.acquireVsCodeApi() : null;

        document.getElementById('canvas-action-btn').addEventListener('click', function() {
            if (vscode) {
                vscode.postMessage({
                    command: 'createCanvas'
                });
            }
        });

        // 添加纪要按钮事件处理
        document.getElementById('add-memo-btn').addEventListener('click', function() {
            if (vscode) {
                vscode.postMessage({
                    command: 'addMemoToCanvas'
                });
            }
        });

        // 剪贴板历史记录相关
        let historyData = [];

        window.addEventListener('message', event => {
            const message = event.data;
            console.log('收到消息:', message); // 添加日志
            
            if (message.type === 'clipboardHistory') {
                historyData = message.data || [];
                renderHistoryList(historyData);
            } else if (message.type === 'canvasList') {
                canvasListData = message.data || [];
                renderCanvasList(canvasListData);
            } else if (message.command === 'chatResponse') {
                // 处理聊天消息响应
                // 添加助手响应到聊天界面
                const messagesContainer = document.querySelector('.chat-messages');
                
                let messageContent = message.content;
                
                // 如果是画布消息,添加预览按钮
                if (message.canvasData) {
                    messageContent += `<button class="preview-canvas-btn" data-canvas='${JSON.stringify(message.canvasData)}'>预览画布</button>`;
                }
                
                const botMessageHtml = `
                    <div class="chat-row left">
                        <div class="chat-avatar-group">
                            <div class="avatar">A</div>
                            <div class="sender">${message.sender}</div>
                        </div>
                        <div class="chat-bubble-group">
                            <div class="chat-bubble left">${messageContent}</div>
                            <div class="chat-time">${message.time}</div>
                        </div>
                    </div>
                `;
                
                messagesContainer.insertAdjacentHTML('beforeend', botMessageHtml);
                messagesContainer.scrollTop = messagesContainer.scrollHeight;
                
                // 为新添加的预览按钮绑定事件
                const previewBtn = messagesContainer.querySelector('.preview-canvas-btn:last-child');
                if (previewBtn) {
                    previewBtn.addEventListener('click', function() {
                        const canvasData = JSON.parse(this.dataset.canvas);
                        if (vscode) {
                            vscode.postMessage({
                                command: 'previewCanvas',
                                fileName: canvasData.fileName,
                                content: canvasData.content
                            });
                        }
                    });
                }
            } else if (message.command === 'updateCurrentUser') {
                // 更新当前用户ID
                currentUserId = message.userId;
            } else if (message.command === 'addChatMessage') {
                // 处理聊天消息
                const msg = message.message;
                const isCurrentUser = msg.userId === currentUserId;
                const sender = isCurrentUser ? '我' : (msg.sender?.name || '用户');
                const time = new Date(msg.timestamp).toLocaleTimeString([], {hour: '2-digit', minute: '2-digit'});
                
                addChatMessage(sender, msg.content, time, isCurrentUser);
            } else if (message.command === 'addSystemMessage') {
                // 处理系统消息（如用户加入/离开）
                const msg = message.message;
                const time = new Date(msg.timestamp).toLocaleTimeString([], {hour: '2-digit', minute: '2-digit'});
                
                // 系统消息居中显示
                const chatMessages = document.querySelector('.chat-messages');
                const systemMessageHtml = `
                    <div class="chat-system-message">
                        <div class="system-message-content">${msg.content}</div>
                        <div class="system-message-time">${time}</div>
                    </div>
                `;
                
                chatMessages.insertAdjacentHTML('beforeend', systemMessageHtml);
                chatMessages.scrollTop = chatMessages.scrollHeight;
            } else if (message.command === 'addPrivateMessage') {
                // 处理私聊消息
                const msg = message.message;
                const isCurrentUser = msg.userId === currentUserId;
                const sender = isCurrentUser ? '我' : msg.sender;
                const time = new Date(msg.timestamp).toLocaleTimeString([], {hour: '2-digit', minute: '2-digit'});
                
                // 显示私聊消息，添加私聊标记
                const chatMessages = document.querySelector('.chat-messages');
                const privateMessageHtml = `
                    <div class="chat-row ${isCurrentUser ? 'right' : 'left'}">
                        <div class="chat-avatar-group">
                            <div class="avatar">${isCurrentUser ? '我' : sender.charAt(0)}</div>
                            <div class="sender">${isCurrentUser ? '我' : sender}</div>
                        </div>
                        <div class="chat-bubble-group">
                            <div class="chat-bubble ${isCurrentUser ? 'right' : 'left'} private-message">
                                <span class="private-badge">私聊</span>
                                ${msg.content}
                            </div>
                            <div class="chat-time">${time}</div>
                        </div>
                    </div>
                `;
                
                chatMessages.insertAdjacentHTML('beforeend', privateMessageHtml);
                chatMessages.scrollTop = chatMessages.scrollHeight;
            } else if (message.command === 'chatServerStatus') {
                // 处理服务器状态更新
                updateServerStatus(message);
            } else if (message.command === 'agentResponse') {
                const agentMessagesContainer = document.getElementById('agent-messages');
                
                // 移除思考中提示
                if (message.thinkingId) {
                    const thinkingElement = document.getElementById(message.thinkingId);
                    if (thinkingElement) {
                        thinkingElement.remove();
                    }
                }
                
                // 格式化结果，支持代码块
                let formattedContent = message.result;
                
                // 简单的代码块检测和格式化
                if (formattedContent.includes('```')) {
                    const parts = formattedContent.split('```');
                    formattedContent = '';
                    for (let i = 0; i < parts.length; i++) {
                        if (i % 2 === 0) {
                            // 非代码部分
                            formattedContent += parts[i];
                        } else {
                            // 代码部分
                            formattedContent += `<div class="agent-message-pre">${parts[i]}</div>`;
                        }
                    }
                }
                
                const time = new Date().toLocaleTimeString([], {hour: '2-digit', minute: '2-digit'});
                const assistantMessageHtml = `
                    <div class="agent-message agent-message-assistant">
                        <div class="agent-avatar">AI</div>
                        <div class="agent-message-bubble">
                            <div class="agent-message-content">${formattedContent}</div>
                            <div class="agent-message-time">${time}</div>
                        </div>
                    </div>
                `;
                
                agentMessagesContainer.insertAdjacentHTML('beforeend', assistantMessageHtml);
                agentMessagesContainer.scrollTop = agentMessagesContainer.scrollHeight;
            }
            // 处理思考状态
            else if (message.command === 'agentThinking') {
                // 这部分由上面的代码自动处理
            }
            // 处理从VSCode扩展转发的WebSocket消息
            else if (message.command === 'forwardWebSocketMessage') {
                const wsMessage = message.wsMessage;
                console.log('[调试] 收到转发的WebSocket消息, 类型:', wsMessage?.type);
                
                // 确保是一个有效的消息对象
                if (wsMessage && typeof wsMessage === 'object') {
                    // 处理音频流消息
                    if (wsMessage.type === 'audioStream') {
                        console.log('[调试] 收到音频流消息:', {
                            发送者ID: wsMessage.senderId, 
                            发送者名称: wsMessage.senderName,
                            会议ID: wsMessage.conferenceId,
                            当前用户ID: currentUserId,
                            数据长度: wsMessage.audioData ? wsMessage.audioData.length : 0,
                            序列号: wsMessage.sequence,
                            是否WAV格式: wsMessage.format?.isWav || false
                        });
                        
                        // 立即尝试播放音频流
                        try {
                            playAudioStream(wsMessage);
                        } catch (err) {
                            console.error('[调试] 播放音频流失败:', err);
                        }
                    }
                    // 处理会议相关消息
                    else if (wsMessage.type === 'voiceConference') {
                        handleConferenceMessage(wsMessage);
                    }
                }
            }
        });

        const listEl = document.getElementById('clip-history-list');
        const previewEl = document.getElementById('clip-preview');
        const previewContentEl = previewEl.querySelector('.preview-content');
        const previewPlaceholderEl = previewEl.querySelector('.preview-placeholder');

        function getTypeIcon(type) {
            switch(type) {
                case 'code': return '📝';
                case 'text': return '📄';
                case 'image': return '🖼️';
                default: return '❓';
            }
        }

        function renderHistoryList(history) {
            listEl.innerHTML = '';
            
            if (!history || history.length === 0) {
                listEl.innerHTML = '<div class="empty-history">暂无历史记录</div>';
                previewContentEl.textContent = '';
                previewContentEl.classList.remove('active');
                previewPlaceholderEl.style.display = 'block';
                return;
            }
            
            history.forEach(item => {
                const div = document.createElement('div');
                div.className = 'clip-history-item';
                div.title = item.content;
                div.innerHTML = `
                    <span class="clip-type">${getTypeIcon(item.type)}</span>
                    <span class="clip-content">${item.content.length > 30 ? item.content.slice(0, 30) + '...' : item.content}</span>
                    <span class="clip-time">${item.time || ''}</span>
                `;
                div.onclick = function() {
                    document.querySelectorAll('.clip-history-item').forEach(i => i.classList.remove('selected'));
                    div.classList.add('selected');
                    
                    previewContentEl.textContent = item.content;
                    previewContentEl.classList.add('active');
                    previewPlaceholderEl.style.display = 'none';
                };
                listEl.appendChild(div);
            });
        }

        // 页面加载后请求剪贴板历史数据
        if (vscode) {
            vscode.postMessage({ type: 'getClipboardHistory' });
        }
        
        // 画布列表相关
        let canvasListData = [];
        
        const canvasListEl = document.querySelector('.canvas-list');
        
        function renderCanvasList(canvasList) {
            canvasListEl.innerHTML = '';
            
            if (!canvasList || canvasList.length === 0) {
                canvasListEl.innerHTML = '<div class="canvas-list-empty">暂无画布文件，点击"新建画布"创建</div>';
                return;
            }
            
            canvasList.forEach(item => {
                const div = document.createElement('div');
                div.className = 'canvas-item';
                div.title = item.fullPath || item.path;
                div.innerHTML = `
                    <div class="canvas-item-icon">📊</div>
                    <div class="canvas-item-content">
                        <div class="canvas-item-title">${item.name}</div>
                        <div class="canvas-item-path">${item.path}</div>
                    </div>
                `;
                div.onclick = function() {
                    if (vscode) {
                        vscode.postMessage({
                            command: 'openCanvas',
                            path: item.fullPath
                        });
                    }
                };
                // 添加右键菜单
                div.oncontextmenu = function(e) {
                    e.preventDefault();
                    if (vscode) {
                        vscode.postMessage({
                            command: 'showCanvasContextMenu',
                            path: item.fullPath,
                            name: item.name
                        });
                    }
                };
                canvasListEl.appendChild(div);
            });
        }
        
        // 打开Canvas标签时请求画布列表
        document.querySelector('.tab-button[data-tab="canvas"]').addEventListener('click', function() {
            if (vscode) {
                vscode.postMessage({ type: 'getCanvasList' });
            }
        });

        // 设置Agent标签页工具项点击事件
        document.querySelectorAll('.agent-tool-item').forEach(item => {
            item.addEventListener('click', function() {
                const toolName = this.querySelector('.agent-tool-name').textContent;
                const agentInput = document.getElementById('agent-input');
                
                // 根据不同工具预填充不同的提示词
                switch(toolName) {
                    case '代码搜索':
                        agentInput.value = '搜索: ';
                        break;
                    case '代码生成':
                        agentInput.value = '生成一个函数用于: ';
                        break;
                    case 'Bug修复':
                        agentInput.value = '修复这段代码: ';
                        break;
                    case '代码解释':
                        agentInput.value = '解释这段代码: ';
                        break;
                }
                
                agentInput.focus();
            });
        });

        // Agent输入处理
        document.getElementById('agent-send').addEventListener('click', function() {
            const input = document.getElementById('agent-input');
            if (input.value.trim() && vscode) {
                const query = input.value.trim();
                
                // 添加用户消息到Agent界面
                const agentMessagesContainer = document.getElementById('agent-messages');
                const time = new Date().toLocaleTimeString([], {hour: '2-digit', minute: '2-digit'});
                
                const userMessageHtml = `
                    <div class="agent-message agent-message-user">
                        <div class="agent-avatar">我</div>
                        <div class="agent-message-bubble">
                            <div class="agent-message-content">${query}</div>
                            <div class="agent-message-time">${time}</div>
                        </div>
                    </div>
                `;
                
                agentMessagesContainer.insertAdjacentHTML('beforeend', userMessageHtml);
                
                // 添加思考中提示
                const thinkingId = 'thinking-' + Date.now();
                const thinkingHtml = `
                    <div class="agent-thinking" id="${thinkingId}">
                        <span>AI助手思考中</span>
                        <div class="agent-thinking-dots">
                            <div class="agent-thinking-dot"></div>
                            <div class="agent-thinking-dot"></div>
                            <div class="agent-thinking-dot"></div>
                        </div>
                    </div>
                `;
                
                agentMessagesContainer.insertAdjacentHTML('beforeend', thinkingHtml);
                agentMessagesContainer.scrollTop = agentMessagesContainer.scrollHeight;
                
                // 发送查询到扩展
                vscode.postMessage({
                    command: 'agentQuery',
                    query: query,
                    thinkingId: thinkingId
                });
                
                input.value = '';
            }
        });

        // 聊天输入处理
        document.getElementById('chat-send').addEventListener('click', function() {
            const input = document.getElementById('chat-input');
            if (input.value.trim() && vscode) {
                const message = input.value.trim();
                
                // 发送消息到扩展，不再手动添加到界面
                vscode.postMessage({
                    command: 'sendChatMessage',
                    message: message
                });
                
                input.value = '';
            }
        });

        // 聊天室服务器控制
        document.getElementById('start-chat-server').addEventListener('click', function() {
            if (vscode) {
                vscode.postMessage({
                    command: 'startChatServer'
                });
            }
        });

        document.getElementById('stop-chat-server').addEventListener('click', function() {
            if (vscode) {
                vscode.postMessage({
                    command: 'stopChatServer'
                });
            }
        });

        // 切换主机/从机模式
        document.getElementById('host-mode-btn').addEventListener('click', function() {
            // 切换到主机模式
            document.getElementById('host-mode-btn').classList.add('active');
            document.getElementById('client-mode-btn').classList.remove('active');
            document.getElementById('host-mode-panel').style.display = 'flex';
            document.getElementById('client-mode-panel').style.display = 'none';
        });

        document.getElementById('client-mode-btn').addEventListener('click', function() {
            // 切换到从机模式
            document.getElementById('client-mode-btn').classList.add('active');
            document.getElementById('host-mode-btn').classList.remove('active');
            document.getElementById('client-mode-panel').style.display = 'flex';
            document.getElementById('host-mode-panel').style.display = 'none';
        });

        // 从机模式:连接到服务器
        document.getElementById('connect-to-server').addEventListener('click', function() {
            const serverAddress = document.getElementById('server-address').value.trim();
            const serverPort = document.getElementById('server-port').value.trim();
            
            if (!serverAddress) {
                // 如果服务器地址为空，显示错误
                const statusElement = document.getElementById('chat-server-status');
                statusElement.textContent = '错误: 请输入服务器地址';
                statusElement.className = 'status-offline';
                return;
            }
            
            const port = parseInt(serverPort, 10);
            if (isNaN(port) || port < 1 || port > 65535) {
                // 如果端口无效，显示错误
                const statusElement = document.getElementById('chat-server-status');
                statusElement.textContent = '错误: 请输入有效端口 (1-65535)';
                statusElement.className = 'status-offline';
                return;
            }
            
            // 发送连接请求
            if (vscode) {
                vscode.postMessage({
                    command: 'connectToChatServer',
                    ipAddress: serverAddress,
                    port: port
                });
                
                // 更新UI状态
                document.getElementById('connect-to-server').disabled = true;
                document.getElementById('disconnect-from-server').disabled = false;
                
                const statusElement = document.getElementById('chat-server-status');
                statusElement.textContent = '正在连接...';
                statusElement.className = 'status-online';
            }
        });

        // 从机模式:断开连接
        document.getElementById('disconnect-from-server').addEventListener('click', function() {
            if (vscode) {
                vscode.postMessage({
                    command: 'disconnectFromChatServer'
                });
                
                // 更新UI状态
                document.getElementById('connect-to-server').disabled = false;
                document.getElementById('disconnect-from-server').disabled = true;
                document.getElementById('room-control').style.display = 'none';
            }
        });

        // 从机模式:离开聊天室
        document.getElementById('leave-room').addEventListener('click', function() {
            if (vscode) {
                vscode.postMessage({
                    command: 'leaveRoom'
                });
                
                // 隐藏房间控制界面
                document.getElementById('room-control').style.display = 'none';
            }
        });

        // 复制连接信息按钮
        document.getElementById('copy-connection').addEventListener('click', function() {
            const connectionUrl = document.getElementById('server-connection-url').textContent;
            if (connectionUrl && connectionUrl !== '未连接') {
                // 使用VSCode API复制文本
                vscode.postMessage({
                    command: 'copyToClipboard',
                    text: `灵犀协作聊天室连接信息: ${connectionUrl}`
                });
                
                // 变更按钮文本显示已复制，然后还原
                const copyBtn = document.getElementById('copy-connection');
                const originalText = copyBtn.textContent;
                copyBtn.textContent = '已复制!';
                setTimeout(() => {
                    copyBtn.textContent = originalText;
                }, 2000);
            }
        });

        // 设置用户名
        document.getElementById('set-username').addEventListener('click', function() {
            const userNameInput = document.getElementById('user-name');
            const userName = userNameInput.value.trim();
            
            if (userName && vscode) {
                vscode.postMessage({
                    command: 'setUserName',
                    userName: userName
                });
                
                // 更新用户显示
                const userDisplayElements = document.querySelectorAll('.chat-row.right .sender');
                userDisplayElements.forEach(element => {
                    element.textContent = userName;
                });
            }
        });

<<<<<<< HEAD
        // ASR测试按钮事件
        document.getElementById('run-asr-test').addEventListener('click', function() {
            if (vscode) {
                // 生成当前时间作为文件名的一部分
                const now = new Date();
                const timestamp = `${now.getFullYear()}${(now.getMonth()+1).toString().padStart(2,'0')}${now.getDate().toString().padStart(2,'0')}_${now.getHours().toString().padStart(2,'0')}${now.getMinutes().toString().padStart(2,'0')}${now.getSeconds().toString().padStart(2,'0')}`;
                const outputFileName = `asr_result_${timestamp}.txt`;
                
                vscode.postMessage({
                    command: 'runAsrTest',
                    outputFile: outputFileName
                });
                
                // 显示正在运行的提示
                const messagesContainer = document.getElementById('chat-messages');
                const time = new Date().toLocaleTimeString([], {hour: '2-digit', minute:'2-digit'});
                
                const systemMessageHtml = `
                    <div class="chat-row system">
                        <div class="system-message">
                            <div class="system-message-content">正在运行语音识别测试...<br>结果将保存到文件: ${outputFileName}</div>
                            <div class="chat-time">${time}</div>
                        </div>
                    </div>
                `;
                
                messagesContainer.insertAdjacentHTML('beforeend', systemMessageHtml);
                messagesContainer.scrollTop = messagesContainer.scrollHeight;
            }
        });

        // 监听消息响应
        window.addEventListener('message', event => {
            const message = event.data;
=======
        // 添加聊天消息到界面
        function addChatMessage(sender, content, time, isCurrentUser) {
            const chatMessages = document.querySelector('.chat-messages');
            const messageHtml = `
                <div class="chat-row ${isCurrentUser ? 'right' : 'left'}">
                    <div class="chat-avatar-group">
                        <div class="avatar">${isCurrentUser ? '我' : sender.charAt(0)}</div>
                        <div class="sender">${isCurrentUser ? '我' : sender}</div>
                    </div>
                    <div class="chat-bubble-group">
                        <div class="chat-bubble ${isCurrentUser ? 'right' : 'left'}">${content}</div>
                        <div class="chat-time">${time}</div>
                    </div>
                </div>
            `;
>>>>>>> 6998f5b8
            
            chatMessages.insertAdjacentHTML('beforeend', messageHtml);
            chatMessages.scrollTop = chatMessages.scrollHeight;
        }

        // 更新服务器状态
        function updateServerStatus(statusData) {
                const statusElement = document.getElementById('chat-server-status');
                const startButton = document.getElementById('start-chat-server');
                const stopButton = document.getElementById('stop-chat-server');
                const connectButton = document.getElementById('connect-to-server');
                const disconnectButton = document.getElementById('disconnect-from-server');
                const connectionInfoDiv = document.getElementById('server-connection-info');
                const connectionUrlElement = document.getElementById('server-connection-url');
                const roomControlDiv = document.getElementById('room-control');
                const currentRoomElement = document.getElementById('current-room-id');
                
            if (statusData.status === 'running' || statusData.status === 'connected') {
                statusElement.textContent = statusData.status === 'connected' ? '已连接' : '运行中';
                    statusElement.className = 'status-online';
                    
                    // 主机模式下的UI状态
                if (startButton) startButton.disabled = true;
                if (stopButton) stopButton.disabled = false;
                    
                    // 从机模式下的UI状态
                if (connectButton) connectButton.disabled = true;
                if (disconnectButton) disconnectButton.disabled = false;
                    
                    // 显示房间信息
                if (statusData.roomId && roomControlDiv && currentRoomElement) {
                        roomControlDiv.style.display = 'flex';
                    currentRoomElement.textContent = statusData.roomId;
                    }
                    
                    // 显示连接信息
                if (statusData.port && connectionInfoDiv && connectionUrlElement) {
                        connectionInfoDiv.style.display = 'flex';
                    const ipAddress = statusData.ipAddress || 'localhost';
                    connectionUrlElement.textContent = `ws://${ipAddress}:${statusData.port}`;
                    }
                    
                    // 如果服务器运行中但客户端未连接，自动连接
                if (statusData.status === 'running' && statusData.port && vscode) {
                        vscode.postMessage({
                            command: 'connectToChatServer',
                        port: statusData.port,
                        ipAddress: statusData.ipAddress || 'localhost'
                        });
                    }
            } else if (statusData.status === 'stopped' || statusData.status === 'disconnected') {
                    statusElement.textContent = '离线';
                    statusElement.className = 'status-offline';
                    
                    // 主机模式下的UI状态
                if (startButton) startButton.disabled = false;
                if (stopButton) stopButton.disabled = true;
                    
                    // 从机模式下的UI状态
                if (connectButton) connectButton.disabled = false;
                if (disconnectButton) disconnectButton.disabled = true;
                    
                    // 隐藏房间控制界面
                if (roomControlDiv) roomControlDiv.style.display = 'none';
                    
                    // 隐藏连接信息
                if (connectionInfoDiv) connectionInfoDiv.style.display = 'none';
                if (connectionUrlElement) connectionUrlElement.textContent = '未连接';
            } else if (statusData.status === 'error') {
                statusElement.textContent = '错误: ' + (statusData.error || '未知错误');
                    statusElement.className = 'status-offline';
                    
                    // 主机模式下的UI状态
                if (startButton) startButton.disabled = false;
                if (stopButton) stopButton.disabled = true;
                    
                    // 从机模式下的UI状态
                if (connectButton) connectButton.disabled = false;
                if (disconnectButton) disconnectButton.disabled = true;
                    
                    // 隐藏房间控制界面
                if (roomControlDiv) roomControlDiv.style.display = 'none';
                    
                    // 隐藏连接信息
<<<<<<< HEAD
                    connectionInfoDiv.style.display = 'none';
                    connectionUrlElement.textContent = '未连接';
                }
            } else if (message.command === 'asrTestStarted') {
                // 处理ASR测试启动消息
                const messagesContainer = document.getElementById('chat-messages');
                const time = new Date().toLocaleTimeString([], {hour: '2-digit', minute:'2-digit'});
                
                const systemMessageHtml = `
                    <div class="chat-row system">
                        <div class="system-message">
                            <div class="system-message-content">ASR测试程序已在终端中启动${message.outputFile ? '<br>结果将保存到文件: ' + message.outputFile : ''}</div>
                            <div class="chat-time">${time}</div>
                        </div>
                    </div>
                `;
                
                messagesContainer.insertAdjacentHTML('beforeend', systemMessageHtml);
                messagesContainer.scrollTop = messagesContainer.scrollHeight;
            }
            
            // 聊天消息响应
            if (message.command === 'chatResponse') {
                // 添加助手响应到聊天界面
                const messagesContainer = document.querySelector('.chat-messages');
                
                let messageContent = message.content;
                
                // 如果是画布消息,添加预览按钮
                if (message.canvasData) {
                    messageContent += `<button class="preview-canvas-btn" data-canvas='${JSON.stringify(message.canvasData)}'>预览画布</button>`;
                }
                
                const botMessageHtml = `
                    <div class="chat-row left">
                        <div class="chat-avatar-group">
                            <div class="avatar">A</div>
                            <div class="sender">${message.sender}</div>
                        </div>
                        <div class="chat-bubble-group">
                            <div class="chat-bubble left">${messageContent}</div>
                            <div class="chat-time">${message.time}</div>
                        </div>
                    </div>
                `;
                
                messagesContainer.insertAdjacentHTML('beforeend', botMessageHtml);
                messagesContainer.scrollTop = messagesContainer.scrollHeight;
                
                // 为新添加的预览按钮绑定事件
                const previewBtn = messagesContainer.querySelector('.preview-canvas-btn:last-child');
                if (previewBtn) {
                    previewBtn.addEventListener('click', function() {
                        const canvasData = JSON.parse(this.dataset.canvas);
                        if (vscode) {
                            vscode.postMessage({
                                command: 'previewCanvas',
                                fileName: canvasData.fileName,
                                content: canvasData.content
                            });
                        }
                    });
                }
            } 
            // Agent响应
            else if (message.command === 'agentResponse') {
                const agentMessagesContainer = document.getElementById('agent-messages');
                
                // 移除思考中提示
                if (message.thinkingId) {
                    const thinkingElement = document.getElementById(message.thinkingId);
                    if (thinkingElement) {
                        thinkingElement.remove();
                    }
                }
                
                // 格式化结果，支持代码块
                let formattedContent = message.result;
                
                // 简单的代码块检测和格式化
                if (formattedContent.includes('```')) {
                    const parts = formattedContent.split('```');
                    formattedContent = '';
                    for (let i = 0; i < parts.length; i++) {
                        if (i % 2 === 0) {
                            // 非代码部分
                            formattedContent += parts[i];
                        } else {
                            // 代码部分
                            formattedContent += `<div class="agent-message-pre">${parts[i]}</div>`;
                        }
                    }
                }
                
                const time = new Date().toLocaleTimeString([], {hour: '2-digit', minute: '2-digit'});
                const assistantMessageHtml = `
                    <div class="agent-message agent-message-assistant">
                        <div class="agent-avatar">AI</div>
                        <div class="agent-message-bubble">
                            <div class="agent-message-content">${formattedContent}</div>
                            <div class="agent-message-time">${time}</div>
                        </div>
                    </div>
                `;
                
                agentMessagesContainer.insertAdjacentHTML('beforeend', assistantMessageHtml);
                agentMessagesContainer.scrollTop = agentMessagesContainer.scrollHeight;
=======
                if (connectionInfoDiv) connectionInfoDiv.style.display = 'none';
                if (connectionUrlElement) connectionUrlElement.textContent = '未连接';
>>>>>>> 6998f5b8
            }
        }

        // 添加聊天输入框回车键支持
        document.getElementById('chat-input').addEventListener('keypress', function(e) {
            if (e.key === 'Enter') {
                e.preventDefault();
                document.getElementById('chat-send').click();
            }
        });

        // 添加Agent输入框回车键支持
        document.getElementById('agent-input').addEventListener('keypress', function(e) {
            if (e.key === 'Enter') {
                e.preventDefault();
                document.getElementById('agent-send').click();
            }
        });

        // 添加预览按钮样式
        const style = document.createElement('style');
        style.textContent = `
            .preview-canvas-btn {
                background: #3794ff;
                color: white;
                border: none;
                border-radius: 4px;
                padding: 4px 8px;
                margin-left: 8px;
                cursor: pointer;
                font-size: 12px;
                transition: background 0.2s;
            }
            
            .preview-canvas-btn:hover {
                background: #2176c7;
            }
        `;
        document.head.appendChild(style);
        
        // 语音相关全局变量
        let currentUserId = 'unknown_user'; // 当前用户ID，默认值
        let currentlyPlayingAudio = null; // 当前正在播放的音频元素
        
        // 创建全局audioFileMap用于存储语音消息ID和文件名的映射关系
        if (!window.audioFileMap) {
            window.audioFileMap = {};
        }
        
        // 处理接收到的语音消息
        function handleAudioMessage(message) {
            const chatMessages = document.querySelector('.chat-messages');
            const isCurrentUser = message.userId === currentUserId;
            
            // 创建消息容器
            const messageRow = document.createElement('div');
            messageRow.className = isCurrentUser ? 'chat-row right' : 'chat-row left';
            
            // 创建头像和发送者信息
            const avatarGroup = document.createElement('div');
            avatarGroup.className = 'chat-avatar-group';
            
            const avatar = document.createElement('div');
            avatar.className = 'avatar';
            avatar.textContent = isCurrentUser ? '我' : (message.sender && message.sender.name ? message.sender.name.charAt(0) : 'U');
            
            const sender = document.createElement('div');
            sender.className = 'sender';
            sender.textContent = isCurrentUser ? '我' : (message.sender && message.sender.name ? message.sender.name : '用户');
            
            avatarGroup.appendChild(avatar);
            avatarGroup.appendChild(sender);
            
            // 创建消息气泡组
            const bubbleGroup = document.createElement('div');
            bubbleGroup.className = 'chat-bubble-group';
            
            // 创建语音消息气泡
            const bubble = document.createElement('div');
            bubble.className = isCurrentUser ? 'chat-bubble right' : 'chat-bubble left';
            
            // 创建语音消息内容
            const voiceMessage = document.createElement('div');
            voiceMessage.className = 'voice-message';
            
            // 保存原始音频数据
            if (message.audioData) {
                voiceMessage.dataset.audio = message.audioData;
            }
            
            // 如果消息中包含文件名，保存到映射中并设置到元素
            if (message.audioFilename) {
                console.log('收到语音消息包含文件名:', message.audioFilename);
                voiceMessage.dataset.filename = message.audioFilename;
                
                // 使用消息中的ID，或者根据文件名生成一个唯一ID
                let messageId = message.id;
                
                // 如果消息没有ID但有文件名，则从文件名生成ID
                if (!messageId && message.audioFilename.includes('_')) {
                    // 从文件名中提取唯一部分 (格式为 recording_YYYY-MM-DDThh-mm-ss-mmmZ_uniqueId.wav)
                    const parts = message.audioFilename.split('_');
                    if (parts.length >= 3) {
                        const uniquePart = parts.slice(2).join('_').replace('.wav', '');
                        messageId = `audio_${uniquePart}`;
                    } else {
                        messageId = `audio_${Date.now()}_${Math.floor(Math.random() * 1000)}`;
                    }
                }
                
                // 确保audioFileMap存在
                if (!window.audioFileMap) {
                    window.audioFileMap = {};
                }
                
                // 存储映射关系
                audioFileMap[messageId] = message.audioFilename;
                console.log(`保存语音文件映射: ${messageId} => ${message.audioFilename}`);
                
                // 将消息ID保存到元素中，便于后续检索
                voiceMessage.dataset.messageId = messageId;
            } else if (isCurrentUser && window.lastRecordedAudioFilename && window.lastRecordedMessageId) {
                // 对于自己发送的消息，如果没有文件名但有最后录制的文件名，则使用它
                const messageId = window.lastRecordedMessageId;
                
                // 确保audioFileMap存在
                if (!window.audioFileMap) {
                    window.audioFileMap = {};
                }
                
                // 存储映射关系
                audioFileMap[messageId] = window.lastRecordedAudioFilename;
                console.log(`使用lastRecordedAudioFilename保存映射: ${messageId} => ${window.lastRecordedAudioFilename}`);
                
                // 记录到元素属性
                voiceMessage.dataset.filename = window.lastRecordedAudioFilename;
                voiceMessage.dataset.messageId = messageId;
                
                // 清除临时变量，避免影响下一条消息
                window.lastRecordedAudioFilename = null;
                window.lastRecordedMessageId = null;
            }
            
            const voiceIcon = document.createElement('div');
            voiceIcon.className = 'voice-message-icon';
            voiceIcon.textContent = '🔊';
            
            const voiceLine = document.createElement('div');
            voiceLine.className = 'voice-message-line';
            
            const voiceDuration = document.createElement('div');
            voiceDuration.className = 'voice-message-duration';
            voiceDuration.textContent = formatDuration(message.duration || 0);
            
            voiceMessage.appendChild(voiceIcon);
            voiceMessage.appendChild(voiceLine);
            voiceMessage.appendChild(voiceDuration);
            
            // 添加点击播放功能
            voiceMessage.addEventListener('click', function(event) {
                handleVoiceMessageClick(event, message);
            });
            
            bubble.appendChild(voiceMessage);
            
            // 创建时间戳
            const timeElement = document.createElement('div');
            timeElement.className = 'chat-time';
            timeElement.textContent = formatTime(message.timestamp);
            
            bubbleGroup.appendChild(bubble);
            bubbleGroup.appendChild(timeElement);
            
            messageRow.appendChild(avatarGroup);
            messageRow.appendChild(bubbleGroup);
            
            chatMessages.appendChild(messageRow);
            
            // 滚动到底部
            chatMessages.scrollTop = chatMessages.scrollHeight;
        }
        
        // 处理语音消息点击事件
        function handleVoiceMessageClick(event, message) {
            event.stopPropagation();
            
            console.log('语音消息点击事件，收到消息:', message);
            
            // 停止当前正在播放的音频
            if (currentlyPlayingAudio) {
                currentlyPlayingAudio.pause();
                currentlyPlayingAudio.currentTime = 0;
                
                // 重置所有语音消息图标和动画
                document.querySelectorAll('.voice-message.playing').forEach(el => {
                    el.classList.remove('playing');
                    const icon = el.querySelector('.voice-message-icon');
                    if (icon) icon.textContent = '🔊';
                });
            }
            
            // 获取当前点击的语音消息元素
            const voiceMessage = event.currentTarget;
            
            // 如果已经是播放状态，则停止播放
            if (voiceMessage.classList.contains('playing')) {
                voiceMessage.classList.remove('playing');
                const icon = voiceMessage.querySelector('.voice-message-icon');
                if (icon) icon.textContent = '🔊';
                return;
            }
            
            // 标记正在播放
            voiceMessage.classList.add('playing');
            const icon = voiceMessage.querySelector('.voice-message-icon');
            if (icon) icon.textContent = '⏸️';
            
            // 来源优先级:
            // 1. 消息对象中的audioData
            // 2. 元素dataset中的audio
            // 3. 服务端查找

            // 1. 优先使用消息对象中的音频数据
            if (message && message.audioData) {
                console.log('使用消息对象中的音频数据播放');
                playAudio(message.audioData);
                return;
            }
            
            // 2. 检查元素数据集中的音频数据
            if (voiceMessage.dataset && voiceMessage.dataset.audio) {
                console.log('使用元素数据集中的音频数据播放');
                playAudio(voiceMessage.dataset.audio);
                return;
            }
            
            // 3. 尝试从多个来源获取文件名进行服务端查找
            let filename = null;
            
            // 尝试从消息对象中获取文件名
            if (message && message.filename) {
                filename = message.filename;
                console.log('从消息对象获取文件名:', filename);
            } 
            // 尝试从元素数据集中获取文件名
            else if (voiceMessage.dataset && voiceMessage.dataset.filename) {
                filename = voiceMessage.dataset.filename;
                console.log('从元素数据集获取文件名:', filename);
            }
            // 尝试通过消息ID获取文件名
            else if (message && message.id && window.audioFileMap && window.audioFileMap[message.id]) {
                filename = window.audioFileMap[message.id];
                console.log('从audioFileMap获取文件名:', filename);
            }
            // 尝试通过时间戳生成文件名
            else if (message && message.timestamp) {
                // 使用时间戳创建文件名格式
                const date = new Date(message.timestamp);
                // 为了防止毫秒精度不同导致的不匹配，只保留分钟级别的精度
                const dateString = date.toISOString().split(':')[0] + '-' + date.toISOString().split(':')[1];
                // 构造一个类似于录音文件的前缀
                filename = `recording_${dateString}`;
                console.log('根据时间戳生成可能的文件名前缀:', filename);
            }
            
            if (filename) {
                console.log('尝试使用文件名向服务端请求音频:', filename);
                
                // 请求后端获取并播放音频文件
                if (vscode) {
                    vscode.postMessage({
                        command: 'playAudioFile',
                        filename: filename
                    });
                    
                    // 记录当前播放的音频元素（仅用于UI状态）
                    currentlyPlayingAudio = {
                        pause: function() {
                            // 重置UI状态
                            voiceMessage.classList.remove('playing');
                            const icon = voiceMessage.querySelector('.voice-message-icon');
                            if (icon) icon.textContent = '🔊';
                            currentlyPlayingAudio = null;
                        },
                        currentTime: 0
                    };
                    
                    // 设置一个合理的超时时间自动重置播放图标
                    const playDuration = message.duration ? (message.duration * 1000) : 5000;
                    setTimeout(() => {
                        if (currentlyPlayingAudio) {
                            voiceMessage.classList.remove('playing');
                            const icon = voiceMessage.querySelector('.voice-message-icon');
                            if (icon) icon.textContent = '🔊';
                            currentlyPlayingAudio = null;
                        }
                    }, playDuration);
                    
                    return;
                }
            } else {
                console.log('未找到音频数据或文件名，无法播放');
                voiceMessage.classList.remove('playing');
                if (icon) icon.textContent = '🔊';
                
                if (vscode) {
                    vscode.postMessage({
                        command: 'showError',
                        text: '播放失败：未找到语音数据'
                    });
                }
            }
        }
        
        // 格式化时长显示
        function formatDuration(seconds) {
            const mins = Math.floor(seconds / 60);
            const secs = seconds % 60;
            return `${mins.toString().padStart(2, '0')}:${secs.toString().padStart(2, '0')}`;
        }
        
        // 格式化时间显示
        function formatTime(timestamp) {
            const date = new Date(timestamp);
            return date.toLocaleTimeString([], {hour: '2-digit', minute:'2-digit'});
        }
        
        // 播放音频
        function playAudio(base64AudioData, providedMimeType = null) {
            try {
                // 使用提供的MIME类型或尝试确定音频格式
                let mimeType = providedMimeType || 'audio/wav'; // 默认格式
                
                // 如果没有提供MIME类型，尝试从数据中推断
                if (!providedMimeType) {
                    if (base64AudioData.startsWith('/9j/')) {
                        mimeType = 'audio/mp3'; // 可能是MP3格式
                    } else if (base64AudioData.startsWith('UklGR')) {
                        mimeType = 'audio/wav'; // 可能是WAV格式
                    } else if (base64AudioData.startsWith('SUQz')) {
                        mimeType = 'audio/mpeg'; // 可能是MP3格式
                    }
                }
                
                console.log('尝试播放音频，MIME类型:', mimeType);
                
                // 直接使用data URL创建音频元素，避免使用atob
                const audio = new Audio();
                audio.src = `data:${mimeType};base64,${base64AudioData}`;
                
                // 停止当前正在播放的音频
                if (currentlyPlayingAudio) {
                    currentlyPlayingAudio.pause();
                    currentlyPlayingAudio.currentTime = 0;
                }
                
                // 添加错误处理
                audio.onerror = function(e) {
                    console.error('音频播放错误:', e);
                    const errorCode = e.target.error ? e.target.error.code : '未知';
                    const errorMessage = e.target.error ? 
                        `错误代码: ${errorCode}` : 
                        '未知错误';
                    
                    console.log('详细错误信息:', {
                        code: errorCode,
                        message: e.target.error?.message || '无详细信息',
                        dataLength: base64AudioData ? base64AudioData.length : 0
                    });
                    
                    if (vscode) {
                        vscode.postMessage({
                            command: 'showError',
                            text: `播放音频失败: ${errorMessage}`
                        });
                    }
                    
                    // 重置UI
                    document.querySelectorAll('.voice-message.playing').forEach(el => {
                        el.classList.remove('playing');
                        const icon = el.querySelector('.voice-message-icon');
                        if (icon) icon.textContent = '🔊';
                    });
                    
                    currentlyPlayingAudio = null;
                };
                
                // 添加播放结束处理
                audio.onended = function() {
                    // 重置UI
                    document.querySelectorAll('.voice-message.playing').forEach(el => {
                        el.classList.remove('playing');
                        const icon = el.querySelector('.voice-message-icon');
                        if (icon) icon.textContent = '🔊';
                    });
                    
                    currentlyPlayingAudio = null;
                };
                
                // 播放音频
                const playPromise = audio.play();
                if (playPromise !== undefined) {
                    playPromise.catch(e => {
                        console.error('播放音频失败:', e);
                        
                        if (vscode) {
                            vscode.postMessage({
                                command: 'showError',
                                text: '播放音频失败: ' + (e.message || '未知错误')
                            });
                        }
                        
                        // 重置UI
                        document.querySelectorAll('.voice-message.playing').forEach(el => {
                            el.classList.remove('playing');
                            const icon = el.querySelector('.voice-message-icon');
                            if (icon) icon.textContent = '🔊';
                        });
                    });
                }
                
                currentlyPlayingAudio = audio;
            } catch (e) {
                console.error('处理音频数据时出错:', e);
                
                if (vscode) {
                    vscode.postMessage({
                        command: 'showError',
                        text: '播放音频失败: ' + (e.message || '无法处理音频数据')
                    });
                }
                
                // 重置UI
                document.querySelectorAll('.voice-message.playing').forEach(el => {
                    el.classList.remove('playing');
                    const icon = el.querySelector('.voice-message-icon');
                    if (icon) icon.textContent = '🔊';
                });
            }
        }
        
        // 扩展现有的消息处理逻辑
        window.addEventListener('message', function(event) {
            const message = event.data;
            
            // 处理语音消息
            if (message.command === 'addAudioMessage') {
                handleAudioMessage(message.message);
            }
            
            // 处理私聊语音消息
            if (message.command === 'addPrivateAudioMessage') {
                // 类似handleAudioMessage，但标记为私聊
                const privateMessage = message.message;
                privateMessage.isPrivate = true;
                handleAudioMessage(privateMessage);
            }
            
            // 处理后端发来的音频数据
            if (message.command === 'playAudioData') {
                if (message.audioData) {
                    console.log('收到音频数据，准备播放', message.filename ? `文件名: ${message.filename}` : '');
                    playAudio(message.audioData, message.mimeType || 'audio/wav');
                }
            }
            
            // 处理音频播放错误
            if (message.command === 'audioPlaybackError') {
                console.error('音频播放错误:', message.error);
                // 重置所有语音消息的播放状态
                document.querySelectorAll('.voice-message.playing').forEach(el => {
                    el.classList.remove('playing');
                    const icon = el.querySelector('.voice-message-icon');
                    if (icon) icon.textContent = '🔊';
                });
                currentlyPlayingAudio = null;
                
                if (message.error) {
                    vscode.postMessage({
                        command: 'showError',
                        text: '播放失败: ' + message.error
                    });
                }
            }
            
            // 更新当前用户ID
            if (message.command === 'updateCurrentUser') {
                currentUserId = message.userId;
            }
            
            // 处理音频播放完成
            if (message.command === 'audioPlaybackEnded') {
                // 重置所有语音消息的播放状态
                document.querySelectorAll('.voice-message.playing').forEach(el => {
                    el.classList.remove('playing');
                    const icon = el.querySelector('.voice-message-icon');
                    if (icon) icon.textContent = '🔊';
                });
                currentlyPlayingAudio = null;
            }
            
            // 处理停止音频播放
            if (message.command === 'stopAudioPlayback') {
                if (currentlyPlayingAudio) {
                    currentlyPlayingAudio.pause();
                    currentlyPlayingAudio.currentTime = 0;
                    currentlyPlayingAudio = null;
                    
                    // 重置所有语音消息的播放状态
                    document.querySelectorAll('.voice-message.playing').forEach(el => {
                        el.classList.remove('playing');
                        const icon = el.querySelector('.voice-message-icon');
                        if (icon) icon.textContent = '🔊';
                    });
                }
            }
        });
    </script>
</body>
</html><|MERGE_RESOLUTION|>--- conflicted
+++ resolved
@@ -2323,7 +2323,6 @@
             }
         });
 
-<<<<<<< HEAD
         // ASR测试按钮事件
         document.getElementById('run-asr-test').addEventListener('click', function() {
             if (vscode) {
@@ -2358,7 +2357,6 @@
         // 监听消息响应
         window.addEventListener('message', event => {
             const message = event.data;
-=======
         // 添加聊天消息到界面
         function addChatMessage(sender, content, time, isCurrentUser) {
             const chatMessages = document.querySelector('.chat-messages');
@@ -2374,7 +2372,6 @@
                     </div>
                 </div>
             `;
->>>>>>> 6998f5b8
             
             chatMessages.insertAdjacentHTML('beforeend', messageHtml);
             chatMessages.scrollTop = chatMessages.scrollHeight;
@@ -2459,7 +2456,6 @@
                 if (roomControlDiv) roomControlDiv.style.display = 'none';
                     
                     // 隐藏连接信息
-<<<<<<< HEAD
                     connectionInfoDiv.style.display = 'none';
                     connectionUrlElement.textContent = '未连接';
                 }
@@ -2566,11 +2562,7 @@
                 `;
                 
                 agentMessagesContainer.insertAdjacentHTML('beforeend', assistantMessageHtml);
-                agentMessagesContainer.scrollTop = agentMessagesContainer.scrollHeight;
-=======
-                if (connectionInfoDiv) connectionInfoDiv.style.display = 'none';
-                if (connectionUrlElement) connectionUrlElement.textContent = '未连接';
->>>>>>> 6998f5b8
+                agentMessagesContainer.scrollTop = agentMessagesContainer.scrollHeight
             }
         }
 
