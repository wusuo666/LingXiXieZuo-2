// 初始加载时请求 API Key 状态
<<<<<<< HEAD
if (vscode) {
    vscode.postMessage({ command: 'getApiKeyStatus' });
}

// 语音录制变量
let mediaRecorder = null;
let audioChunks = [];
let recordingStartTime = 0;
let recordingTimer = null;
let isRecording = false;
let currentAudio = null; // 当前播放的音频元素



// 初始化语音录制按钮和定时器显示
const voiceRecordBtn = document.getElementById('voice-record-btn');
let voiceRecordTimer = document.querySelector('.voice-record-timer');
// 确保元素存在后再操作
if (voiceRecordBtn && voiceRecordTimer) {
    // 初始化语音录制元素状态
    voiceRecordTimer.style.display = 'none';
    
    // 语音录制按钮事件监听
    voiceRecordBtn.addEventListener('click', () => {
        if (isRecording) {
            stopVoiceRecording();
        } else {
            startVoiceRecording();
        }
    });
}

// 开始录制语音消息
async function startVoiceRecording() {
    try {
        isRecording = true;
        voiceRecordBtn.classList.add('recording');
        voiceRecordTimer.style.display = 'block';
        recordingStartTime = Date.now();
        
        // 更新计时器显示
        updateRecordingTimer();
        
        // 通过VSCode命令调用外部录音脚本
        vscode.postMessage({
            command: 'executeCommand',
            commandId: 'lingxixiezuo.recordAudio'
        });
        
    } catch (error) {
        console.error('启动录音失败:', error);
        isRecording = false;
        voiceRecordBtn.classList.remove('recording');
        voiceRecordTimer.style.display = 'none';
        if (recordingTimer) {
            clearInterval(recordingTimer);
            recordingTimer = null;
        }
    }
}

// 停止录制语音消息
function stopVoiceRecording() {
    // 不需要实际停止录音，因为外部脚本会自动停止
    isRecording = false;
    
    // 停止计时器
    clearTimeout(recordingTimer);
    recordingTimer = null;
    
    // 更新UI
    voiceRecordBtn.classList.remove('recording');
    voiceRecordTimer.style.display = 'none';
}

// 更新录制时间计时器
function updateRecordingTimer() {
    if (!isRecording) return;
    
    const elapsedTime = Date.now() - recordingStartTime;
    const seconds = Math.floor(elapsedTime / 1000);
    const minutes = Math.floor(seconds / 60);
    
    const formattedTime = 
        `${minutes.toString().padStart(2, '0')}:${(seconds % 60).toString().padStart(2, '0')}`;
    
    voiceRecordTimer.textContent = formattedTime;
    
    // 如果录制时间超过1分钟，自动停止
    if (seconds >= 60) {
        stopVoiceRecording();
        return;
    }
    
    // 每100毫秒更新一次计时器
    recordingTimer = setTimeout(updateRecordingTimer, 100);
}

// 保存 API Key 按钮事件
document.getElementById('save-api-key-btn').addEventListener('click', function() {
    const apiKeyInput = document.getElementById('api-key-input');
    const apiKey = apiKeyInput.value.trim();
    
    if (apiKey && vscode) {
        vscode.postMessage({
            command: 'updateApiKey',
            apiKey: apiKey
        });
        // 保存后清空输入框（可选）
        apiKeyInput.value = ''; 
        // 可以加一个提示，比如 "API Key已保存"
=======
document.addEventListener('DOMContentLoaded', function() {
    if (vscode) {
        console.log('页面加载完成，请求API Key状态');
        // 请求智谱API Key状态
        vscode.postMessage({ command: 'getApiKeyStatus' });
        // 请求DeepSeek API Key状态
        vscode.postMessage({ command: 'getDeepSeekApiKeyStatus' });
>>>>>>> 02ddf649
    }
});

// 监听来自扩展的消息，更新 API Key 状态显示
window.addEventListener('message', event => {
    const message = event.data;
    console.log('收到消息:', message);
    
    if (message.command === 'apiKeyStatus') {
        const statusElement = document.getElementById('zhipuai-api-key-status');
        if (statusElement) {
            if (message.isSet) {
                statusElement.textContent = '已设置';
                statusElement.style.color = '#4CAF50'; // 绿色表示已设置
            } else {
                statusElement.textContent = '未设置';
                statusElement.style.color = '#aaa'; // 默认灰色
            }
        }
    } else if (message.command === 'deepseekApiKeyStatus') {
        const statusElement = document.getElementById('deepseek-api-key-status');
        if (statusElement) {
            if (message.isSet) {
                statusElement.textContent = '已设置';
                statusElement.style.color = '#4CAF50'; // 绿色表示已设置
            } else {
                statusElement.textContent = '未设置';
                statusElement.style.color = '#aaa'; // 默认灰色
            }
        }
    } else if (message.command === 'audioRecordResult') {
        // 处理录音结果
        const { success, audioData, duration, error } = message;
        
        if (success && audioData) {
            // 获取语音文件名
            let audioFilename = null;
            if (message.audioFilename) {
                audioFilename = message.audioFilename;
                // 创建或更新全局audioFileMap，用于保存语音消息ID和文件名的映射
                if (!window.audioFileMap) {
                    window.audioFileMap = {};
                }
                
                // 创建具有唯一性的消息ID，使用文件名的一部分确保唯一性
                // 从文件名中提取唯一部分 (格式为 recording_YYYY-MM-DDThh-mm-ss-mmmZ_uniqueId.wav)
                const uniquePart = audioFilename.split('_').slice(2).join('_').replace('.wav', '');
                const messageId = `audio_${uniquePart}`;
                
                // 将文件名与生成的消息ID一起保存，确保一一对应
                window.audioFileMap[messageId] = audioFilename;
                
                // 将文件名和消息ID暂存，当消息发送后会与消息一起使用
                window.lastRecordedAudioFilename = audioFilename;
                window.lastRecordedMessageId = messageId;
                
                console.log('记录语音文件映射:', {
                    messageId,
                    filename: audioFilename,
                    时间: new Date().toLocaleTimeString()
                });
            }
            
            // 发送语音消息，包含录音文件名和消息ID
            vscode.postMessage({
                command: 'sendAudioMessage',
                audioData: audioData,
                duration: duration || Math.round((Date.now() - recordingStartTime) / 1000),
                audioFilename: audioFilename,
                messageId: window.lastRecordedMessageId
            });
        } else if (error) {
            console.error('录音失败:', error);
            vscode.postMessage({
                command: 'showError',
                text: `录音失败: ${error}`
            });
        }
        
        // 确保UI处于非录制状态
        isRecording = false;
        clearTimeout(recordingTimer);
        voiceRecordBtn.classList.remove('recording');
        voiceRecordTimer.style.display = 'none';
    } else if (message.command === 'playAudioData') {
        // 播放音频数据
        if (message.audioData) {
            // 停止当前正在播放的音频
            if (currentAudio) {
                currentAudio.pause();
                currentAudio = null;
            }
            
            // 创建新的音频元素并尝试不同的MIME类型
            let audio;
            
            // 首先尝试使用更通用的MIME类型
            try {
                console.log('尝试使用audio/mpeg播放');
                audio = new Audio(`data:audio/mpeg;base64,${message.audioData}`);
                
                // 添加事件监听器检测音频是否可以播放
                audio.addEventListener('canplaythrough', () => {
                    console.log('音频可以播放了 (audio/mpeg)');
                });
                
                audio.addEventListener('error', () => {
                    console.log('audio/mpeg格式无法播放，尝试audio/wav格式');
                    
                    // 如果mpeg格式失败，尝试wav格式
                    const audioWav = new Audio(`data:audio/wav;base64,${message.audioData}`);
                    
                    audioWav.addEventListener('canplaythrough', () => {
                        console.log('音频可以播放了 (audio/wav)');
                    });
                    
                    audioWav.onended = function() {
                        currentAudio = null;
                        // 通知后端播放完成
                        vscode.postMessage({
                            command: 'audioPlaybackEnded'
                        });
                    };
                    
                    audioWav.onerror = function(e) {
                        console.error('WAV格式播放失败，尝试最后方案', e);
                        
                        // 最后尝试使用通用二进制格式
                        const audioGeneric = new Audio(`data:audio/mp3;base64,${message.audioData}`);
                        
                        audioGeneric.onended = function() {
                            currentAudio = null;
                            vscode.postMessage({
                                command: 'audioPlaybackEnded'
                            });
                        };
                        
                        audioGeneric.onerror = function(finalError) {
                            console.error('所有格式都播放失败', finalError);
                            currentAudio = null;
                            vscode.postMessage({
                                command: 'audioPlaybackError',
                                error: '尝试了多种格式但都失败'
                            });
                            
                            vscode.postMessage({
                                command: 'showError',
                                text: `音频播放失败：${finalError.message || '不支持的音频格式'}`
                            });
                        };
                        
                        // 尝试播放通用格式
                        audioGeneric.play()
                            .then(() => {
                                currentAudio = audioGeneric;
                            })
                            .catch(finalPlayError => {
                                console.error('通用格式播放失败:', finalPlayError);
                                vscode.postMessage({
                                    command: 'showError',
                                    text: `音频播放失败: ${finalPlayError.message}`
                                });
                            });
                    };
                    
                    // 尝试播放wav格式
                    audioWav.play()
                        .then(() => {
                            currentAudio = audioWav;
                        })
                        .catch(wavPlayError => {
                            console.error('wav格式播放失败:', wavPlayError);
                            // 错误处理在onerror中
                        });
                });
                
                // 设置播放完成事件
                audio.onended = function() {
                    currentAudio = null;
                    // 通知后端播放完成
                    vscode.postMessage({
                        command: 'audioPlaybackEnded'
                    });
                };
                
                // 播放mpeg格式
                audio.play()
                    .then(() => {
                        console.log('开始播放mpeg格式音频');
                        currentAudio = audio;
                    })
                    .catch(mpegPlayError => {
                        console.error('mpeg格式播放失败:', mpegPlayError);
                        // 错误处理在onerror中已包含
                    });
                    
            } catch (e) {
                console.error('创建音频元素失败:', e);
                vscode.postMessage({
                    command: 'showError',
                    text: `创建音频元素失败: ${e.message}`
                });
            }
        }
    } else if (message.command === 'stopAudioPlayback') {
        // 停止音频播放
        if (currentAudio) {
            currentAudio.pause();
            currentAudio.currentTime = 0;
            currentAudio = null;
            
            // 通知后端播放已停止
            vscode.postMessage({
                command: 'audioPlaybackEnded'
            });
        }
    } else if (message.command === 'audioPlaybackError') {
        // 显示音频播放错误
        console.error('音频播放错误:', message.error);
        vscode.postMessage({
            command: 'showError',
            text: `音频播放错误: ${message.error}`
        });
    }
});

// 全局音频上下文变量
let globalAudioContext = null;

// 语音会议相关变量
let currentConference = null; // 当前会议ID
let isInConference = false; // 是否正在会议中
let isMuted = false; // 是否静音
let audioStreamProcess = null; // 音频流进程
let conferenceParticipants = []; // 会议参与者
let currentUserId = null; // 当前用户ID，初始为null
// 音频播放相关变量
let audioSourceNodes = new Map(); // 存储每个发送者的音频源节点

// 使用事件委托，直接在document级别监听所有点击事件
document.addEventListener('click', handleMeetingClick);
    
if (voiceRecordBtn && voiceRecordTimer) {
        // 初始化语音录制元素状态
        voiceRecordTimer.style.display = 'none';
    }


// 会议点击事件处理函数
function handleMeetingClick(event) {
    const target = event.target;
    
    // 检查目标元素是否是会议相关按钮
    if (!isConferenceButton(target.id)) {
        return;
    }

    // 使用switch语句处理不同按钮的点击事件
    switch(target.id) {
        case 'create-conference-btn':
            handleCreateConference();
            break;
        case 'join-conference-btn':
            handleJoinConference();
            break;
        case 'confirm-join-btn':
            handleConfirmJoin();
            break;
        case 'cancel-join-btn':
            handleCancelJoin();
            break;
        case 'leave-conference-btn':
            handleLeaveConference();
            break;
        case 'toggle-mic-btn':
            handleToggleMicrophone();
            break;
    }
}

// 检查是否是会议相关按钮
function isConferenceButton(id) {
    const conferenceButtonIds = [
        'create-conference-btn',
        'join-conference-btn',
        'confirm-join-btn',
        'cancel-join-btn',
        'leave-conference-btn',
        'toggle-mic-btn'
    ];
    return conferenceButtonIds.includes(id);
}

// 创建会议处理函数
function handleCreateConference() {
    if (isInConference) {
        showErrorMessage('您已经在会议中');
        return;
    }
    
    // 生成唯一会议ID
    const conferenceId = `conference_${Date.now()}`;
    createConference(conferenceId);
}

// 加入会议处理函数
function handleJoinConference() {
    if (isInConference) {
        showErrorMessage('您已经在会议中');
        return;
    }
    
    // 显示加入会议表单
    const joinForm = document.querySelector('.conference-join-form');
    const conferenceIdInput = document.getElementById('conference-id-input');
    if (joinForm && conferenceIdInput) {
        joinForm.style.display = 'flex';
        conferenceIdInput.focus();
    }
}

// 确认加入会议处理函数
function handleConfirmJoin() {
    const conferenceIdInput = document.getElementById('conference-id-input');
    const joinForm = document.querySelector('.conference-join-form');
    
    if (!conferenceIdInput || !joinForm) {
        console.error('找不到会议加入表单元素');
        return;
    }

    const conferenceId = conferenceIdInput.value.trim();
    if (!conferenceId) {
        showErrorMessage('请输入会议ID');
        return;
    }
    
    joinConference(conferenceId);
    joinForm.style.display = 'none';
    conferenceIdInput.value = '';
}

// 取消加入会议处理函数
function handleCancelJoin() {
    const joinForm = document.querySelector('.conference-join-form');
    const conferenceIdInput = document.getElementById('conference-id-input');
    
    if (joinForm && conferenceIdInput) {
        joinForm.style.display = 'none';
        conferenceIdInput.value = '';
    }
}

// 离开会议处理函数
function handleLeaveConference() {
    if (!isInConference) {
        return;
    }
    
    leaveConference();
}

// 切换麦克风处理函数
function handleToggleMicrophone() {
    if (!isInConference) {
        return;
    }
    
    toggleMicrophone();
}

// 创建语音会议
function createConference(conferenceId) {
    if (!vscode) {
        showErrorMessage('无法访问VSCode API');
        return;
    }
    
    if (!isConnectedToServer()) {
        showErrorMessage('您尚未连接到聊天服务器');
        return;
    }
    
    // 发送创建会议请求
    vscode.postMessage({
        command: 'sendWebSocketMessage',
        message: JSON.stringify({
            type: 'voiceConference',
            action: 'create',
            conferenceId: conferenceId
        })
    });
    
    // 更新UI状态
    updateConferenceUI(true, conferenceId);
    
    // 开始音频流传输
    startAudioStream(conferenceId);
}

// 加入语音会议
function joinConference(conferenceId) {
    if (!vscode) {
        showErrorMessage('无法访问VSCode API');
        return;
    }
    
    if (!isConnectedToServer()) {
        showErrorMessage('您尚未连接到聊天服务器');
        return;
    }
    
    // 发送加入会议请求
    vscode.postMessage({
        command: 'sendWebSocketMessage',
        message: JSON.stringify({
            type: 'voiceConference',
            action: 'join',
            conferenceId: conferenceId
        })
    });
    
    // 更新UI状态
    updateConferenceUI(true, conferenceId);
    
    // 开始音频流传输
    startAudioStream(conferenceId);
}

// 离开语音会议
function leaveConference() {
    if (!vscode) {
        showErrorMessage('无法访问VSCode API');
        return;
    }
    
    if (!isInConference) {
        showErrorMessage('您当前未在任何会议中');
        return;
    }
    
    // 停止音频流传输
    stopAudioStream();
    
    // 发送离开会议请求
    vscode.postMessage({
        command: 'sendWebSocketMessage',
        message: JSON.stringify({
            type: 'voiceConference',
            action: 'leave',
            conferenceId: currentConference
        })
    });
    
    // 停止所有正在播放的音频
    stopAllAudioPlayback();
    
    // 更新UI状态
    updateConferenceUI(false);
}

// 停止所有正在播放的音频
function stopAllAudioPlayback() {
    console.log('[调试-停止] 正在停止所有音频播放');
    
    // 停止所有的Web Audio源
    if (audioSourceNodes && audioSourceNodes.size > 0) {
        console.log(`[调试-停止] 停止 ${audioSourceNodes.size} 个Web Audio源`);
        for (const [key, node] of audioSourceNodes.entries()) {
            try {
                if (node.source) {
                    node.source.stop();
                    console.log(`[调试-停止] 已停止音频源: ${key}`);
                }
            } catch (error) {
                console.log(`[调试-停止] 停止音频源错误 (可能已经停止): ${key}`, error);
            }
        }
        audioSourceNodes.clear();
    }
    
    // 停止所有的Audio元素
    if (window.audioElements && window.audioElements.size > 0) {
        console.log(`[调试-停止] 停止 ${window.audioElements.size} 个Audio元素`);
        for (const [key, audio] of window.audioElements.entries()) {
            try {
                audio.pause();
                audio.currentTime = 0;
                console.log(`[调试-停止] 已暂停音频元素: ${key}`);
            } catch (error) {
                console.log(`[调试-停止] 暂停音频元素错误: ${key}`, error);
            }
        }
        window.audioElements.clear();
    }
    
    // 如果有全局AudioContext，先暂停它（不要关闭，以便后续复用）
    if (globalAudioContext) {
        try {
            if (globalAudioContext.state === 'running') {
                console.log('[调试-停止] 暂停全局AudioContext');
                globalAudioContext.suspend().then(() => {
                    console.log('[调试-停止] 全局AudioContext已暂停');
                });
            }
        } catch (error) {
            console.error('[调试-停止] 暂停AudioContext错误:', error);
        }
    }
}

// 切换麦克风状态
function toggleMicrophone() {
    if (!isInConference) {
        showErrorMessage('您必须先加入会议才能使用麦克风');
        return;
    }
    
    // 切换静音状态
    isMuted = !isMuted;
    
    if (isMuted) {
        // 停止音频流
        stopAudioStream();
        
        console.log('[麦克风] 麦克风已静音');
        
        // 通知其他参与者此用户已静音
        vscode.postMessage({
            command: 'sendWebSocketMessage',
            message: JSON.stringify({
                type: 'voiceConference',
                action: 'mute',
                conferenceId: currentConference,
                muted: true
            })
        });
    } else {
        console.log('[麦克风] 麦克风已取消静音');
        
        // 确保全局音频上下文是活跃的
        if (globalAudioContext && globalAudioContext.state === 'suspended') {
            globalAudioContext.resume().then(() => {
                console.log('[麦克风] 全局AudioContext已恢复');
            });
        }
        
        // 启动音频流
        startAudioStream(currentConference);
        
        // 通知其他参与者此用户已取消静音
        vscode.postMessage({
            command: 'sendWebSocketMessage',
            message: JSON.stringify({
                type: 'voiceConference',
                action: 'mute',
                conferenceId: currentConference,
                muted: false
            })
        });
    }
    
    // 更新UI
    updateMicrophoneUI();
}

// 开始音频流传输
function startAudioStream(conferenceId) {
    if (!conferenceId || isMuted) {
        return;
    }
    
    // 通过VSCode命令调用外部录音脚本，开启流模式
    vscode.postMessage({
        command: 'executeStreamCommand',
        script: 'chatroom/recordAudio.js',
        args: ['-stream', '-conferenceId', conferenceId]
    });
}

// 停止音频流传输
function stopAudioStream() {
    // 通知扩展终止音频流进程
    vscode.postMessage({
        command: 'terminateStreamProcess'
    });
}

// 更新会议UI状态
function updateConferenceUI(isActive, conferenceId = null) {
    const createBtn = document.getElementById('create-conference-btn');
    const joinBtn = document.getElementById('join-conference-btn');
    const leaveBtn = document.getElementById('leave-conference-btn');
    const conferenceStatus = document.querySelector('.voice-conference-status');
    const activeConferenceInfo = document.querySelector('.active-conference-info');
    const currentConferenceIdSpan = document.getElementById('current-conference-id');
    
    isInConference = isActive;
    currentConference = conferenceId;
    
    if (isActive && conferenceId) {
        // 更新为活跃状态
        createBtn.disabled = true;
        joinBtn.disabled = true;
        leaveBtn.disabled = false;
        
        conferenceStatus.textContent = '已连接';
        conferenceStatus.style.color = '#4CAF50';
        
        activeConferenceInfo.style.display = 'block';
        currentConferenceIdSpan.textContent = conferenceId;
        
        // 重置麦克风状态
        isMuted = false;
        updateMicrophoneUI();
        
        // 清空参与者列表
        document.getElementById('participants-list').innerHTML = '';
    } else {
        // 更新为非活跃状态
        createBtn.disabled = false;
        joinBtn.disabled = false;
        leaveBtn.disabled = true;
        
        conferenceStatus.textContent = '未连接';
        conferenceStatus.style.color = '#aaa';
        
        activeConferenceInfo.style.display = 'none';
        currentConferenceIdSpan.textContent = '';
        
        // 清空参与者列表
        document.getElementById('participants-list').innerHTML = '';
        conferenceParticipants = [];
    }
}

// 更新麦克风UI状态
function updateMicrophoneUI() {
    const toggleMicBtn = document.getElementById('toggle-mic-btn');
    const micStatus = document.querySelector('.mic-status');
    
    if (isMuted) {
        toggleMicBtn.textContent = '取消静音';
        toggleMicBtn.classList.add('muted');
        micStatus.textContent = '麦克风已静音';
        micStatus.style.color = '#cc3333';
    } else {
        toggleMicBtn.textContent = '静音';
        toggleMicBtn.classList.remove('muted');
        micStatus.textContent = '麦克风已开启';
        micStatus.style.color = '#4CAF50';
    }
}

// 更新参与者列表
function updateParticipantsList(participants) {
    if (!Array.isArray(participants)) {
        return;
    }
    
    conferenceParticipants = participants;
    const listElement = document.getElementById('participants-list');
    listElement.innerHTML = '';
    
    participants.forEach(participant => {
        const listItem = document.createElement('li');
        
        // 创建参与者名称元素
        const nameSpan = document.createElement('span');
        nameSpan.className = 'participant-name';
        nameSpan.textContent = participant.name;
        
        // 创建参与者状态元素
        const statusSpan = document.createElement('span');
        statusSpan.className = 'participant-status';
        statusSpan.textContent = participant.isMuted ? '已静音' : '发言中';
        statusSpan.style.color = participant.isMuted ? '#aaa' : '#4CAF50';
        
        // 将元素添加到列表项
        listItem.appendChild(nameSpan);
        listItem.appendChild(statusSpan);
        
        // 添加到参与者列表
        listElement.appendChild(listItem);
    });
}

// 检查是否连接到聊天服务器
function isConnectedToServer() {
    const serverStatus = document.getElementById('chat-server-status');
    return serverStatus && serverStatus.classList.contains('status-online');
}

// 显示错误消息
function showErrorMessage(message) {
    if (vscode) {
        vscode.postMessage({
            command: 'showError',
            text: message
        });
    } else {
        console.error(message);
    }
}

// 处理来自服务器的会议消息
function handleConferenceMessage(message) {
    switch (message.action) {
        case 'created':
        case 'joined':
            // 成功创建或加入会议
            updateConferenceUI(true, message.conferenceId);
            
            // 更新参与者列表
            if (message.participants) {
                updateParticipantsList(message.participants);
            }
            break;
            
        case 'left':
            // 成功离开会议
            updateConferenceUI(false);
            break;
            
        case 'participantJoined':
        case 'participantLeft':
        case 'participantMuted':
            // 更新参与者列表
            if (message.participants) {
                updateParticipantsList(message.participants);
            }
            break;
            
        case 'error':
            // 会议操作错误
            showErrorMessage(`会议操作失败: ${message.message}`);
            break;
    }
}

// 扩展原有的消息处理函数，处理会议相关消息
window.addEventListener('message', event => {
    const message = event.data;
    
    // 更新当前用户ID (在websocket连接成功后由VSCode扩展发送)
    if (message.command === 'updateCurrentUser') {
        currentUserId = message.userId;
        console.log('[调试] 更新当前用户ID:', currentUserId);
    }
    
    // 处理API Key状态等现有逻辑...
    
    // 处理会议相关消息
    if (message.type === 'voiceConference') {
        console.log('[调试] 收到会议消息:', message);
        handleConferenceMessage(message);
    }
    
    // 处理从VSCode扩展转发的WebSocket消息
    if (message.command === 'forwardWebSocketMessage') {
        const wsMessage = message.wsMessage;
        console.log('[调试] 收到转发的WebSocket消息, 类型:', wsMessage?.type);
        
        // 确保是一个有效的消息对象
        if (wsMessage && typeof wsMessage === 'object') {
            // 处理音频流消息
            if (wsMessage.type === 'audioStream') {
                console.log('[调试] 收到音频流消息:', {
                    发送者ID: wsMessage.senderId, 
                    发送者名称: wsMessage.senderName,
                    会议ID: wsMessage.conferenceId,
                    当前用户ID: currentUserId,
                    数据长度: wsMessage.audioData ? wsMessage.audioData.length : 0,
                    序列号: wsMessage.sequence
                });
                playAudioStream(wsMessage);
            }
            // 处理会议相关消息
            else if (wsMessage.type === 'voiceConference') {
                handleConferenceMessage(wsMessage);
            }
        }
    }
    
    // 直接处理音频流消息（从WebSocket直接传来的，不经过扩展转发）
    if (message.type === 'audioStream') {
        console.log('[调试] 直接收到音频流消息');
        playAudioStream(message);
    }
});

// 播放音频流
function playAudioStream(message) {
    try {
        console.log('[调试-播放] 收到音频流数据详情:', {
            senderId: message.senderId,
            senderName: message.senderName,
            currentUserId: currentUserId, // 输出当前用户ID以便对比
            sequenceNumber: message.sequence,
            dataLength: message.audioData ? message.audioData.length : 0,
            conferenceId: message.conferenceId,
            ID相同: message.senderId === currentUserId
        });
        
        // 如果发送者是自己，不需要播放
        if (message.senderId && currentUserId && message.senderId === currentUserId) {
            console.log('[调试-播放] 跳过自己发送的音频');
            return;
        } else {
            console.log('[调试-播放] 准备播放来自其他用户的音频');
        }
        
        if (!message.audioData || typeof message.audioData !== 'string') {
            console.error('[调试-播放] 无效的音频数据', message);
            return;
        }
        
        // 检查音频数据是否为有效的Base64
        try {
            // 尝试解码前几个字符以验证Base64有效性
            const testSample = message.audioData.substring(0, 10); 
            atob(testSample);
            console.log('[调试-播放] Base64验证成功');
        } catch (e) {
            console.error('[调试-播放] 无效的Base64编码:', e);
            return;
        }
        
        // 预先检查音频数据的大小
        const decodedSize = Math.ceil(message.audioData.length * 0.75); // Base64解码后大约是原大小的3/4
        console.log('[调试-播放] 预计解码后数据大小约为:', decodedSize, '字节');
        
        // 使用全局AudioContext，如果不存在则创建一个
        if (!globalAudioContext) {
            console.log('[调试-播放] 创建全局AudioContext');
            globalAudioContext = new (window.AudioContext || window.webkitAudioContext)();
        } else {
            console.log('[调试-播放] 使用现有的AudioContext');
            // 如果AudioContext被暂停，则恢复它
            if (globalAudioContext.state === 'suspended') {
                globalAudioContext.resume();
            }
        }
        
        // 转换Base64为二进制数据
        const binaryString = atob(message.audioData);
        const len = binaryString.length;
        const bytes = new Uint8Array(len);
        for (let i = 0; i < len; i++) {
            bytes[i] = binaryString.charCodeAt(i);
        }
        
        console.log('[调试-播放] 已解码二进制数据，大小:', bytes.length, '字节');
        
        // 尝试识别WAV格式并添加正确的WAV头
        const hasRiffHeader = bytes[0] === 82 && bytes[1] === 73 && bytes[2] === 70 && bytes[3] === 70; // "RIFF"
        
        // 如果缺少WAV头部，添加一个标准的WAV头部
        let audioBuffer;
        
        if (!hasRiffHeader) {
            console.log('[调试-播放] 数据缺少RIFF头，尝试添加WAV头部');
            
            // 创建带WAV头的新数组
            const sampleRate = 44100; // 假设采样率
            const numChannels = 1;    // 单声道
            const bitsPerSample = 16; // 16位深度
            
            // WAV头大小为44字节
            const headerBytes = new Uint8Array(44);
            
            // RIFF头
            headerBytes.set([82, 73, 70, 70]); // "RIFF"
            
            // 文件大小 (未知，暂设为0)
            const fileSize = bytes.length + 36; // 文件大小减去8字节
            headerBytes[4] = (fileSize & 0xff);
            headerBytes[5] = ((fileSize >> 8) & 0xff);
            headerBytes[6] = ((fileSize >> 16) & 0xff);
            headerBytes[7] = ((fileSize >> 24) & 0xff);
            
            // WAVE标记
            headerBytes.set([87, 65, 86, 69], 8); // "WAVE"
            
            // fmt 子区块
            headerBytes.set([102, 109, 116, 32], 12); // "fmt "
            
            // 子区块1大小
            headerBytes[16] = 16; // 16字节
            headerBytes[17] = 0;
            headerBytes[18] = 0;
            headerBytes[19] = 0;
            
            // 音频格式 (1为PCM)
            headerBytes[20] = 1;
            headerBytes[21] = 0;
            
            // 声道数
            headerBytes[22] = numChannels;
            headerBytes[23] = 0;
            
            // 采样率
            headerBytes[24] = (sampleRate & 0xff);
            headerBytes[25] = ((sampleRate >> 8) & 0xff);
            headerBytes[26] = ((sampleRate >> 16) & 0xff);
            headerBytes[27] = ((sampleRate >> 24) & 0xff);
            
            // 字节率 = 采样率 * 声道数 * 每样本字节数
            const byteRate = sampleRate * numChannels * (bitsPerSample / 8);
            headerBytes[28] = (byteRate & 0xff);
            headerBytes[29] = ((byteRate >> 8) & 0xff);
            headerBytes[30] = ((byteRate >> 16) & 0xff);
            headerBytes[31] = ((byteRate >> 24) & 0xff);
            
            // 每帧字节数 = 声道数 * 每样本字节数
            const blockAlign = numChannels * (bitsPerSample / 8);
            headerBytes[32] = (blockAlign & 0xff);
            headerBytes[33] = ((blockAlign >> 8) & 0xff);
            
            // 每样本位数
            headerBytes[34] = (bitsPerSample & 0xff);
            headerBytes[35] = ((bitsPerSample >> 8) & 0xff);
            
            // data子区块
            headerBytes.set([100, 97, 116, 97], 36); // "data"
            
            // 数据大小
            const dataSize = bytes.length;
            headerBytes[40] = (dataSize & 0xff);
            headerBytes[41] = ((dataSize >> 8) & 0xff);
            headerBytes[42] = ((dataSize >> 16) & 0xff);
            headerBytes[43] = ((dataSize >> 24) & 0xff);
            
            // 合并头部和数据
            const wavBytes = new Uint8Array(headerBytes.length + bytes.length);
            wavBytes.set(headerBytes);
            wavBytes.set(bytes, headerBytes.length);
            
            audioBuffer = wavBytes.buffer;
        } else {
            // 已经有WAV头部
            console.log('[调试-播放] 数据包含有效的RIFF头');
            audioBuffer = bytes.buffer;
        }
        
        // 解码音频数据
        globalAudioContext.decodeAudioData(
            audioBuffer,
            function(buffer) {
                console.log('[调试-播放] 音频解码成功, 样本率:', buffer.sampleRate);
                
                const senderId = message.senderId || 'unknown';
                
                // 创建音频源
                const source = globalAudioContext.createBufferSource();
                source.buffer = buffer;
                
                // 增加音量节点
                const gainNode = globalAudioContext.createGain();
                gainNode.gain.value = 3.0; // 增加音量到300%，使音频更容易听到
                
                // 连接节点
                source.connect(gainNode);
                gainNode.connect(globalAudioContext.destination);
                
                // 播放音频
                console.log('[调试-播放] 使用Web Audio API开始播放音频');
                source.start(0);
                
                // 保存音频源节点，以便后续可能的管理操作
                audioSourceNodes.set(senderId + '_' + message.sequence, {
                    source: source,
                    gainNode: gainNode,
                    startTime: Date.now()
                });
                
                // 播放完成时从Map中移除
                source.onended = function() {
                    console.log('[调试-播放] 音频片段播放完成');
                    audioSourceNodes.delete(senderId + '_' + message.sequence);
                };
                
                // 清理10秒前的音频节点，防止内存泄漏
                const currentTime = Date.now();
                for (const [key, node] of audioSourceNodes.entries()) {
                    if (currentTime - node.startTime > 10000) {
                        try {
                            // 尝试停止可能仍在播放的节点
                            node.source.stop();
                        } catch (e) {
                            // 节点可能已经停止，忽略错误
                        }
                        audioSourceNodes.delete(key);
                    }
                }
            },
            function(error) {
                console.error('[调试-播放] Web Audio API解码失败，尝试使用备用方法:', error);
                fallbackToAllMethods(message.audioData);
            }
        );
    } catch (error) {
        console.error('[调试-播放] 播放音频流主方法失败:', error);
        
        try {
            // 尝试所有可能的播放方法
            fallbackToAllMethods(message.audioData);
        } catch (backupError) {
            console.error('[调试-播放] 所有播放方法都失败:', backupError);
            vscode.postMessage({
                command: 'showError',
                text: '无法播放音频：' + backupError.message
            });
        }
    }
}

// 使用所有可能的方法尝试播放
function fallbackToAllMethods(audioData) {
    try {
        console.log('[调试-备用] 尝试所有可能的播放方法...');
        
        // 1. 先尝试直接使用Audio元素播放
        fallbackToDirectPlay(audioData);
        
        // 2. 如果直接播放失败，尝试Web Audio API
        setTimeout(() => {
            try {
                playWithWebAudio(audioData);
            } catch (webAudioError) {
                console.error('[调试-备用] Web Audio方法失败:', webAudioError);
                
                // 3. 如果Web Audio API失败，尝试多种格式
                setTimeout(() => {
                    playAudioWithMultipleFormats(audioData);
                }, 500);
            }
        }, 500);
    } catch (error) {
        console.error('[调试-备用] 所有备用方法调用失败:', error);
    }
}

// 使用直接播放方法
function fallbackToDirectPlay(audioData) {
    console.log('[调试-直接播放] 使用Audio元素播放');
    
    // 使用全局变量存储Audio元素，确保不会被GC回收
    if (!window.audioElements) {
        window.audioElements = new Map();
    }
    
    const audioId = Date.now().toString();
    const audio = new Audio(`data:audio/wav;base64,${audioData}`);
    audio.volume = 1.0; // 确保音量最大
    
    // 存储到全局Map中
    window.audioElements.set(audioId, audio);
    
    audio.oncanplaythrough = () => {
        console.log('[调试-直接播放] 音频加载完成，准备播放');
        audio.play()
            .then(() => console.log('[调试-直接播放] 播放开始'))
            .catch(e => console.error('[调试-直接播放] 播放失败:', e));
    };
    
    audio.onended = () => {
        console.log('[调试-直接播放] 播放完成，移除音频元素');
        window.audioElements.delete(audioId);
    };
    
    audio.onerror = (e) => {
        console.error('[调试-直接播放] 加载失败:', e);
        window.audioElements.delete(audioId);
    };
    
    // 防止内存泄漏，20秒后自动清理
    setTimeout(() => {
        if (window.audioElements.has(audioId)) {
            console.log('[调试-直接播放] 超时清理未完成的音频元素');
            window.audioElements.delete(audioId);
        }
    }, 20000);
}

// 使用Web Audio API播放
function playWithWebAudio(base64AudioData) {
    try {
        console.log('[调试-WebAudio] 尝试使用Web Audio API播放...');
        // 将Base64音频数据转换回二进制
        console.log('[调试-WebAudio] 开始解码Base64数据');
        const binaryString = atob(base64AudioData);
        const len = binaryString.length;
        const bytes = new Uint8Array(len);
        for (let i = 0; i < len; i++) {
            bytes[i] = binaryString.charCodeAt(i);
        }
        
        // 分析数据的前几个字节以检查WAV头
        if (len > 44) {
            const header = Array.from(bytes.slice(0, 44)).map(b => b.toString(16).padStart(2, '0')).join(' ');
            console.log('[调试-WebAudio] WAV头部数据:', header);
            // 检查RIFF和WAVE标记
            const hasRiffHeader = bytes[0] === 82 && bytes[1] === 73 && bytes[2] === 70 && bytes[3] === 70; // "RIFF"
            const hasWaveFormat = bytes[8] === 87 && bytes[9] === 65 && bytes[10] === 86 && bytes[11] === 69; // "WAVE"
            console.log('[调试-WebAudio] 数据头部检查:', {
                包含RIFF标记: hasRiffHeader,
                包含WAVE标记: hasWaveFormat
            });
        }
        
        // 使用全局AudioContext，如果不存在则创建
        if (!globalAudioContext) {
            console.log('[调试-WebAudio] 创建全局AudioContext');
            globalAudioContext = new (window.AudioContext || window.webkitAudioContext)();
        } else {
            console.log('[调试-WebAudio] 使用现有的AudioContext');
            // 如果AudioContext被暂停，则恢复它
            if (globalAudioContext.state === 'suspended') {
                globalAudioContext.resume();
            }
        }
        
        console.log('[调试-WebAudio] 音频数据长度:', len, '字节');
        console.log('[调试-WebAudio] 音频上下文状态:', globalAudioContext.state);
        
        // 检查浏览器音频支持情况
        console.log('[调试-WebAudio] 浏览器音频支持情况:', {
            AudioContext: !!window.AudioContext,
            webkitAudioContext: !!window.webkitAudioContext,
            Audio元素: !!window.Audio,
            支持的音频类型: {
                WAV: new Audio().canPlayType('audio/wav'),
                MP3: new Audio().canPlayType('audio/mpeg'),
                OGG: new Audio().canPlayType('audio/ogg')
            }
        });
        
        // 解码音频数据
        console.log('[调试-WebAudio] 开始解码音频数据');
        globalAudioContext.decodeAudioData(
            bytes.buffer,
            function(buffer) {
                console.log('[调试-WebAudio] 音频解码成功, 样本率:', buffer.sampleRate);
                console.log('[调试-WebAudio] 音频通道数:', buffer.numberOfChannels);
                console.log('[调试-WebAudio] 音频长度:', buffer.duration, '秒');
                
                // 生成唯一ID
                const audioId = 'backup_' + Date.now();
                
                // 创建音频源
                const source = globalAudioContext.createBufferSource();
                source.buffer = buffer;
                
                // 增加音量节点
                const gainNode = globalAudioContext.createGain();
                gainNode.gain.value = 1.5; // 增加音量到150%
                
                // 连接节点
                source.connect(gainNode);
                gainNode.connect(globalAudioContext.destination);
                
                // 保存到全局变量
                audioSourceNodes.set(audioId, {
                    source: source,
                    gainNode: gainNode,
                    startTime: Date.now()
                });
                
                // 播放音频
                console.log('[调试-WebAudio] 开始播放音频');
                source.start(0);
                console.log('[调试-WebAudio] 音频播放命令已发送');
                
                // 播放完成事件
                source.onended = function() {
                    console.log('[调试-WebAudio] 音频播放完成');
                    audioSourceNodes.delete(audioId);
                };
                
                // 超时安全措施：20秒后清理，防止内存泄漏
                setTimeout(() => {
                    if (audioSourceNodes.has(audioId)) {
                        console.log('[调试-WebAudio] 超时清理未完成的音频节点');
                        try {
                            audioSourceNodes.get(audioId).source.stop();
                        } catch (e) {
                            // 可能已经结束，忽略错误
                        }
                        audioSourceNodes.delete(audioId);
                    }
                }, 20000);
            },
            function(error) {
                console.error('[调试-WebAudio] 解码音频数据失败:', error);
                console.log('[调试-WebAudio] 尝试使用多种格式播放');
                playAudioWithMultipleFormats(base64AudioData);
            }
        );
    } catch (error) {
        console.error('[调试-WebAudio] Web Audio API播放失败:', error);
        console.log('[调试-WebAudio] 尝试使用多种格式播放');
        playAudioWithMultipleFormats(base64AudioData);
    }
}

// 尝试多种格式播放
function playAudioWithMultipleFormats(base64AudioData) {
    console.log('[调试-多格式] 尝试使用多种格式播放...');
    
    // 确保全局音频元素存储存在
    if (!window.audioElements) {
        window.audioElements = new Map();
    }
    
    // 尝试不同的MIME类型
    const mimeTypes = [
        'audio/wav',
        'audio/mpeg',
        'audio/mp3',
        'audio/ogg',
        'audio/webm',
        'audio/aac',
        'audio/x-wav', // 一些浏览器使用这个
        'audio/pcm'    // 另一种可能的格式
    ];
    
    let failures = 0;
    let playedAny = false;
    
    // 尝试每种格式
    mimeTypes.forEach((mimeType, index) => {
        setTimeout(() => {
            try {
                console.log(`[调试-多格式] 尝试使用 ${mimeType} 格式播放...`);
                const audioId = `format_${mimeType}_${Date.now()}_${index}`;
                const audio = new Audio(`data:${mimeType};base64,${base64AudioData}`);
                
                // 存储到全局Map中
                window.audioElements.set(audioId, audio);
                
                // 添加加载事件监听
                audio.addEventListener('loadstart', () => {
                    console.log(`[调试-多格式] ${mimeType} 开始加载`);
                });
                
                audio.oncanplaythrough = () => {
                    console.log(`[调试-多格式] ${mimeType} 格式可以播放`);
                    audio.play().catch(e => console.error(`[调试-多格式] ${mimeType} 播放失败:`, e));
                };
                
                audio.onplay = () => {
                    console.log(`[调试-多格式] ${mimeType} 格式开始播放`);
                    playedAny = true;
                };
                
                audio.onended = () => {
                    console.log(`[调试-多格式] ${mimeType} 格式播放完成`);
                    window.audioElements.delete(audioId);
                };
                
                audio.onerror = (e) => {
                    console.log(`[调试-多格式] ${mimeType} 格式播放失败:`, e.target.error);
                    window.audioElements.delete(audioId);
                    failures++;
                    
                    // 如果所有格式都失败
                    if (failures === mimeTypes.length && !playedAny) {
                        console.error('[调试-多格式] 所有音频格式都播放失败');
                        
                        // 最后的尝试：直接播放PCM数据
                        try {
                            console.log('[调试-多格式] 尝试使用原始PCM数据播放');
                            // 使用全局AudioContext，如果不存在则创建
                            if (!globalAudioContext) {
                                globalAudioContext = new (window.AudioContext || window.webkitAudioContext)();
                            } else if (globalAudioContext.state === 'suspended') {
                                globalAudioContext.resume();
                            }
                            
                            const rawPcmData = atob(base64AudioData);
                            const pcmBuffer = new ArrayBuffer(rawPcmData.length);
                            const view = new Uint8Array(pcmBuffer);
                            for (let i = 0; i < rawPcmData.length; i++) {
                                view[i] = rawPcmData.charCodeAt(i);
                            }
                            
                            const buffer = globalAudioContext.createBuffer(1, pcmBuffer.byteLength / 2, 44100);
                            const channel = buffer.getChannelData(0);
                            
                            // 复制PCM数据到通道中
                            const dataView = new DataView(pcmBuffer);
                            for (let i = 0; i < channel.length; i++) {
                                channel[i] = dataView.getInt16(i * 2, true) / 32768.0;
                            }
                            
                            const pcmId = 'pcm_' + Date.now();
                            const source = globalAudioContext.createBufferSource();
                            source.buffer = buffer;
                            source.connect(globalAudioContext.destination);
                            
                            // 保存到全局变量
                            audioSourceNodes.set(pcmId, {
                                source: source,
                                startTime: Date.now()
                            });
                            
                            source.start(0);
                            console.log('[调试-多格式] 原始PCM数据播放已启动');
                            
                            // 播放完成时清理
                            source.onended = function() {
                                console.log('[调试-多格式] PCM音频播放完成');
                                audioSourceNodes.delete(pcmId);
                            };
                            
                            // 超时安全清理
                            setTimeout(() => {
                                if (audioSourceNodes.has(pcmId)) {
                                    console.log('[调试-多格式] PCM超时清理');
                                    try {
                                        audioSourceNodes.get(pcmId).source.stop();
                                    } catch (e) {
                                        // 忽略错误
                                    }
                                    audioSourceNodes.delete(pcmId);
                                }
                            }, 20000);
                        } catch (pcmError) {
                            console.error('[调试-多格式] 原始PCM播放尝试失败:', pcmError);
                            vscode.postMessage({
                                command: 'showError',
                                text: '无法播放音频：所有格式均不兼容'
                            });
                        }
                    }
                };
                
                // 安全清理：20秒后移除音频元素，防止内存泄漏
                setTimeout(() => {
                    if (window.audioElements.has(audioId)) {
                        console.log(`[调试-多格式] ${mimeType} 超时清理`);
                        window.audioElements.delete(audioId);
                    }
                }, 20000);
            } catch (e) {
                console.error(`[调试-多格式] ${mimeType} 格式初始化失败:`, e);
                failures++;
            }
        }, index * 100); // 每种格式间隔100ms尝试，避免浏览器过载
    });
} <|MERGE_RESOLUTION|>--- conflicted
+++ resolved
@@ -1,5 +1,4 @@
 // 初始加载时请求 API Key 状态
-<<<<<<< HEAD
 if (vscode) {
     vscode.postMessage({ command: 'getApiKeyStatus' });
 }
@@ -98,20 +97,6 @@
     recordingTimer = setTimeout(updateRecordingTimer, 100);
 }
 
-// 保存 API Key 按钮事件
-document.getElementById('save-api-key-btn').addEventListener('click', function() {
-    const apiKeyInput = document.getElementById('api-key-input');
-    const apiKey = apiKeyInput.value.trim();
-    
-    if (apiKey && vscode) {
-        vscode.postMessage({
-            command: 'updateApiKey',
-            apiKey: apiKey
-        });
-        // 保存后清空输入框（可选）
-        apiKeyInput.value = ''; 
-        // 可以加一个提示，比如 "API Key已保存"
-=======
 document.addEventListener('DOMContentLoaded', function() {
     if (vscode) {
         console.log('页面加载完成，请求API Key状态');
@@ -119,7 +104,7 @@
         vscode.postMessage({ command: 'getApiKeyStatus' });
         // 请求DeepSeek API Key状态
         vscode.postMessage({ command: 'getDeepSeekApiKeyStatus' });
->>>>>>> 02ddf649
+
     }
 });
 
