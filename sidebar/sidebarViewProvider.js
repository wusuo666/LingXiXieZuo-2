const vscode = require('vscode');
const fs = require('fs');
const path = require('path');
const { getClipboardHistory } = require('../clipboard');
const agentApi = require('../agent/agentApi');
const { connectToServer, sendMessage, disconnectFromServer, isConnected } = require('../chatroom/client');
const WebSocket = require('ws');
const { DOMParser, XMLSerializer } = require('xmldom');
const axios = require('axios');
const { v4: uuidv4 } = require('uuid');

/**
 * 灵犀协作侧边栏视图提供者
 * 负责渲染侧边栏Webview内容并处理标签页交互
 */
class LingxiSidebarProvider {
    /**
     * 构造函数
     * @param {vscode.ExtensionContext} context 插件上下文
     */
    constructor(context) {
        this._context = context;
        this._webviewView = null;
        this._chatClient = null;
        this._userName = `User_${Date.now().toString().slice(-4)}`;
        this._roomId = 'default';
        
        // 添加视图状态存储变量
        this._viewState = {
            activeTab: 'collab-area',
            activeInnerTab: 'chat',
            chatMessages: [],
            agentMessages: [],
            clipboardHistory: [],
            canvasList: [],
            mcpServerStatus: '未启动',
            chatServerConnected: false
        };
        
        // 设置WebSocket消息处理
        this.setupWebSocketHandlers();
    }

    /**
     * 设置WebSocket消息处理器
     */
    setupWebSocketHandlers() {
        if (this._chatClient) {
            // 添加重连机制
            this._chatClient.onclose = () => {
                console.log('WebSocket连接已关闭，尝试重连...');
                setTimeout(() => {
                    if (this._chatClient.readyState === WebSocket.CLOSED) {
                        this.reconnectWebSocket();
                    }
                }, 3000);
            };

            this._chatClient.onerror = (error) => {
                console.error('WebSocket错误:', error);
                vscode.window.showErrorMessage('WebSocket连接出错，正在尝试重连...');
            };

            this._chatClient.onmessage = async (event) => {
                try {
                    const message = JSON.parse(event.data);
                    console.log('收到WebSocket消息:', message);
                    
                    // 处理不同类型的消息
                    switch (message.type) {
                        case 'canvas':
                            console.log('处理画布消息:', message);
                            if (message.action === 'list' && message.canvasList) {
                                console.log('收到画布列表:', message.canvasList);
                                await this.handleCanvasList(message.canvasList);
                            } else {
                                await this.handleCanvasMessage(message);
                            }
                            break;
                            
                        case 'message':
                            if (message.canvasData) {
                                // 带画布数据的消息
                                if (this._webviewView) {
                                    this._webviewView.webview.postMessage({
                                        command: 'chatResponse',
                                        sender: message.sender.name,
                                        content: message.content,
                                        time: new Date(message.timestamp).toLocaleTimeString([], {hour: '2-digit', minute: '2-digit'}),
                                        canvasData: message.canvasData
                                    });
                                }
                            } else {
                                // 普通文本消息
                                this.handleChatMessage(message);
                            }
                            break;
                            
                        case 'system':
                            // 处理系统消息(如用户加入/离开)
                            if (this._webviewView) {
                                this._webviewView.webview.postMessage({
                                    command: 'addSystemMessage',
                                    message: message
                                });
                            }
                            break;
                            
                        case 'audioMessage':
                            // 处理语音消息
                            if (this._webviewView) {
                                this._webviewView.webview.postMessage({
                                    command: 'addAudioMessage',
                                    message: message
                                });
                            }
                            break;
                            
                        case 'privateMessage':
                            // 处理私聊消息
                            if (this._webviewView) {
                                this._webviewView.webview.postMessage({
                                    command: 'addPrivateMessage',
                                    message: message
                                });
                            }
                            break;
                            
                        case 'privateAudioMessage':
                            // 处理私聊语音消息
                            if (this._webviewView) {
                                this._webviewView.webview.postMessage({
                                    command: 'addPrivateAudioMessage',
                                    message: message
                                });
                            }
                            break;
                            
                        case 'voiceConference':
                            // 转发语音会议消息到前端
                            console.log('收到会议消息, 转发到前端:', message);
                            if (this._webviewView) {
                                this._webviewView.webview.postMessage({
                                    command: 'forwardWebSocketMessage',
                                    wsMessage: message
                                });
                            }
                            break;
                            
                        case 'audioStream':
                            // 转发音频流消息到前端
                            console.log('收到音频流消息, 转发到前端:', {
                                序列号: message.sequence,
                                会议ID: message.conferenceId, 
                                发送者: message.senderId,
                                发送者名称: message.senderName,
                                数据长度: message.audioData ? message.audioData.length : 0,
                                当前用户ID: this._userId,
                                是否WAV格式: message.format?.isWav || false
                            });
                            
                            // 检查该消息是否是自己发送的
                            const isSelfMessage = message.senderId === this._userId;
                            if (isSelfMessage) {
                                console.log('音频流消息来自自己，但仍转发到前端以让前端决定是否播放');
                            }
                            
                            if (this._webviewView) {
                                try {
                                    this._webviewView.webview.postMessage({
                                        command: 'forwardWebSocketMessage',
                                        wsMessage: message
                                    });
                                    console.log('音频流消息已成功转发到前端, 序列号:', message.sequence);
                                } catch (err) {
                                    console.error('转发音频流消息到前端失败:', err);
                                }
                            } else {
                                console.error('无法转发音频流消息: webviewView未初始化');
                            }
                            break;
                            
                        default:
                            console.log('未处理的消息类型:', message.type);
                    }
                } catch (error) {
                    console.error('处理WebSocket消息时出错:', error);
                    vscode.window.showErrorMessage(`处理消息失败: ${error.message}`);
                }
            };
        }
    }

    /**
     * 重新连接WebSocket
     */
    async reconnectWebSocket() {
        try {
            console.log('尝试重新连接WebSocket...');
            if (this._chatClient) {
                this._chatClient.close();
            }
            
            // 重新连接
            this._chatClient = connectToServer(
                3000,
                this._roomId,
                `vscode_${Date.now()}`,
                this._userName
            );
            
            // 重新设置消息处理器
            this.setupWebSocketHandlers();
            
            vscode.window.showInformationMessage('WebSocket已重新连接');
        } catch (error) {
            console.error('重新连接WebSocket失败:', error);
            vscode.window.showErrorMessage(`重新连接失败: ${error.message}`);
        }
    }

    /**
     * 处理画布相关消息
     * @param {Object} message 消息数据
     */
    async handleCanvasMessage(message) {
        console.log('处理画布消息:', message);
        
        try {
            switch (message.action) {
                case 'getAll':
                    if (!message.canvasList || message.canvasList.length === 0) {
                        vscode.window.showInformationMessage('当前没有可用的画布');
                        return;
                    }
                    await this.saveAllCanvas(message.canvasList);
                    break;
                case 'update':
                    vscode.window.showInformationMessage(`画布 ${message.fileName} 已被其他用户更新`);
                    break;
                case 'error':
                    vscode.window.showErrorMessage(message.message || '拉取画布失败');
                    break;
            }
        } catch (error) {
            console.error('处理画布消息时出错:', error);
            vscode.window.showErrorMessage(`处理画布消息失败: ${error.message}`);
        }
    }

    /**
     * 保存所有画布到本地
     * @param {Array} canvasList 画布列表
     */
    async saveAllCanvas(canvasList) {
        try {
            console.log('开始保存画布:', canvasList);
            
            // 获取工作区根目录
            const workspaceFolders = vscode.workspace.workspaceFolders;
            if (!workspaceFolders || workspaceFolders.length === 0) {
                throw new Error('未打开工作区');
            }
            const workspaceRoot = workspaceFolders[0].uri.fsPath;

            // 保存每个画布
            for (const canvas of canvasList) {
                try {
                    // 获取最新版本
                    const latestVersion = canvas.versions[canvas.versions.length - 1];
                    if (!latestVersion) continue;

                    // 构建文件路径
                    const filePath = path.join(workspaceRoot, canvas.fileName);
                    
                    // 保存文件
                    await vscode.workspace.fs.writeFile(
                        vscode.Uri.file(filePath),
                        Buffer.from(latestVersion.content, 'utf8')
                    );
                    
                    console.log(`已保存画布: ${canvas.fileName}`);

                    // 自动打开保存的画布
                    const uri = vscode.Uri.file(filePath);
                    await vscode.commands.executeCommand('vscode.open', uri);
                } catch (error) {
                    console.error(`保存画布 ${canvas.fileName} 失败:`, error);
                }
            }

            vscode.window.showInformationMessage(`已保存并打开 ${canvasList.length} 个画布`);
        } catch (error) {
            console.error('保存画布失败:', error);
            vscode.window.showErrorMessage(`保存画布失败: ${error.message}`);
        }
    }

    /**
     * 处理画布版本历史
     * @param {Object} message 版本历史消息
     */
    async handleCanvasVersions(message) {
        console.log('处理画布版本历史:', message); // 添加日志
        
        try {
            if (!message.versions || !Array.isArray(message.versions) || message.versions.length === 0) {
                vscode.window.showInformationMessage(`画布 ${message.fileName} 没有可用的版本历史`);
                return;
            }

            // 显示版本选择列表
            const versionItems = message.versions.map((version, index) => ({
                label: `版本 ${index + 1}`,
                description: `由用户 ${version.userId || '未知用户'} 在 ${new Date(version.timestamp).toLocaleString()} 提交`,
                detail: `文件: ${message.fileName}`,
                version: version
            }));

            // 设置超时时间
            const timeoutPromise = new Promise((_, reject) => {
                setTimeout(() => reject(new Error('选择版本超时')), 30000);
            });

            // 显示版本选择列表，带超时处理
            const selected = await Promise.race([
                vscode.window.showQuickPick(versionItems, {
                    placeHolder: '选择要合并的版本',
                    ignoreFocusOut: true
                }),
                timeoutPromise
            ]);

            if (!selected) {
                vscode.window.showInformationMessage('未选择版本或选择超时');
                return;
            }

            console.log('选中版本:', selected.version); // 添加日志
            
            // 预览选中的版本
            await this.previewCanvas(message.fileName, selected.version.content);
            
            // 询问是否合并
            const mergeOptions = [
                { label: '是', description: '合并此版本到当前画布' },
                { label: '否', description: '取消合并' }
            ];

            const merge = await Promise.race([
                vscode.window.showQuickPick(mergeOptions, {
                    placeHolder: '是否合并此版本？',
                    ignoreFocusOut: true
                }),
                timeoutPromise
            ]);

            if (merge && merge.label === '是') {
                await this.mergeCanvasVersions(message.filePath, message.currentContent, selected.version.content);
            } else {
                vscode.window.showInformationMessage('已取消合并');
            }
        } catch (error) {
            console.error('处理版本历史时出错:', error);
            if (error.message === '选择版本超时') {
                vscode.window.showErrorMessage('选择版本超时，请重试');
            } else {
                vscode.window.showErrorMessage(`处理版本历史失败: ${error.message}`);
            }
        }
    }

    /**
     * 预览画布内容
     * @param {string} fileName 画布文件名
     * @param {string} content 画布内容
     */
    async previewCanvas(fileName, content) {
        try {
            console.log('预览画布:', fileName);
            
            if (!content) {
                throw new Error('画布内容为空');
            }

            // 创建临时文件
            const tempDir = path.join(this._context.globalStoragePath, 'temp');
            if (!fs.existsSync(tempDir)) {
                fs.mkdirSync(tempDir, { recursive: true });
            }
            
            const tempFile = path.join(tempDir, `preview_${fileName}`);
            await vscode.workspace.fs.writeFile(
                vscode.Uri.file(tempFile),
                Buffer.from(content, 'utf8')
            );

            // 先以文本形式预览
            const doc = await vscode.workspace.openTextDocument(tempFile);
            await vscode.window.showTextDocument(doc, {
                preview: true,
                viewColumn: vscode.ViewColumn.Beside
            });

            // 询问是否用Excalidraw打开
            const openWithExcalidraw = await vscode.window.showQuickPick([
                { label: '是', description: '使用Excalidraw打开此文件' },
                { label: '否', description: '保持文本预览' }
            ], {
                placeHolder: '是否使用Excalidraw打开此文件？'
            });

            if (openWithExcalidraw && openWithExcalidraw.label === '是') {
                // 使用Excalidraw打开文件
                await vscode.commands.executeCommand('vscode.open', vscode.Uri.file(tempFile));
            }
            
            // 延长临时文件保存时间到30分钟
            setTimeout(async () => {
                try {
                    await vscode.workspace.fs.delete(vscode.Uri.file(tempFile));
                } catch (error) {
                    console.error('删除临时预览文件失败:', error);
                }
            }, 30 * 60 * 1000); // 30分钟
        } catch (error) {
            console.error('预览画布失败:', error);
            vscode.window.showErrorMessage(`预览画布失败: ${error.message}`);
            throw error;
        }
    }

    /**
     * 提交画布到协作服务器
     * @param {string} path 画布文件路径
     * @param {string} name 画布文件名
     */
    async submitCanvas(path, name) {
        try {
            // 读取画布文件内容
            const content = await vscode.workspace.fs.readFile(vscode.Uri.file(path));
            const contentStr = Buffer.from(content).toString('utf8');

            // 生成唯一ID
            const canvasId = `canvas_${Date.now()}_${Math.random().toString(36).substr(2, 9)}`;

            // 发送到WebSocket服务器
            if (this._chatClient && this._chatClient.readyState === WebSocket.OPEN) {
                // 获取当前WebSocket连接的URL
                const wsUrl = this._chatClient.url;
                // 从WebSocket URL中提取主机地址
                const host = wsUrl.replace('ws://', '').replace('wss://', '').split('/')[0];
                
                const message = {
                    type: 'canvas',
                    action: 'submit',
                    fileName: name,
                    filePath: path,
                    content: contentStr,
                    canvasId: canvasId,
                    timestamp: Date.now()
                };
                this._chatClient.send(JSON.stringify(message));

                // 创建画布链接，使用当前连接的主机地址
                const canvasLink = `http://${host}/canvas/${canvasId}`;
                
                // 发送链接到聊天室
                const linkMessage = {
                    type: 'message',
                    content: `我提交了一个新的画布 "${name}"，可以通过以下链接访问：${canvasLink}`,
                    timestamp: Date.now()
                };
                this._chatClient.send(JSON.stringify(linkMessage));

                vscode.window.showInformationMessage(`画布 ${name} 已提交，链接已发送到聊天室`);
                
                // 预览提交的画布
                await this.previewCanvas(name, contentStr);
            } else {
                vscode.window.showErrorMessage('未连接到协作服务器，请先连接');
            }
        } catch (error) {
            vscode.window.showErrorMessage(`提交画布失败: ${error.message}`);
        }
    }

    /**
     * 从协作服务器拉取画布
     * @param {string} path 当前画布文件路径
     * @param {string} name 当前画布文件名
     */
    async pullCanvas(path, name) {
        try {
            // 获取工作区根目录
            const workspaceFolders = vscode.workspace.workspaceFolders;
            if (!workspaceFolders || workspaceFolders.length === 0) {
                throw new Error('未打开工作区');
            }
            const workspaceRoot = workspaceFolders[0].uri;

            // 提示用户输入画布链接
            const canvasUrl = await vscode.window.showInputBox({
                prompt: '请输入画布链接（例如：http://10.21.206.55:3000/canvas/canvas_1746716514361_9ofni5v55）',
                placeHolder: '画布链接',
                validateInput: (value) => {
                    if (!value) return '请输入画布链接';
                    if (!value.startsWith('http://') && !value.startsWith('https://')) {
                        return '请输入正确的链接格式（以http://或https://开头）';
                    }
                    if (!value.includes('/canvas/')) {
                        return '请输入正确的画布链接（包含/canvas/路径）';
                    }
                    return null;
                }
            });

            if (!canvasUrl) {
                vscode.window.showInformationMessage('已取消拉取操作');
                return;
            }

            // 显示正在拉取的提示
            const statusBarItem = vscode.window.createStatusBarItem(vscode.StatusBarAlignment.Right);
            statusBarItem.text = "$(sync~spin) 正在拉取画布...";
            statusBarItem.show();

            try {
                // 从URL中提取文件名
                const urlParts = canvasUrl.split('/');
                const canvasId = urlParts[urlParts.length - 1];
                const fileName = `${canvasId}.excalidraw`;

                // 下载画布
                const response = await fetch(canvasUrl);
                if (!response.ok) {
                    throw new Error('下载画布失败');
                }

                const downloadedContent = await response.text();
                let downloadedJson;
                try {
                    downloadedJson = JSON.parse(downloadedContent);
                } catch (error) {
                    console.error('解析画布内容失败:', error);
                    throw new Error('画布内容格式错误');
                }

                // 读取当前文件内容
                const currentContent = await vscode.workspace.fs.readFile(vscode.Uri.file(path));
                let currentJson;
                try {
                    currentJson = JSON.parse(Buffer.from(currentContent).toString('utf8'));
                } catch (error) {
                    console.error('解析当前文件内容失败:', error);
                    throw new Error('当前文件内容格式错误');
                }

                // 合并elements数组，只保留id不同的元素
                const mergedElements = [...currentJson.elements];
                const existingIds = new Set(currentJson.elements.map(e => e.id));
                
                downloadedJson.elements.forEach(element => {
                    if (!existingIds.has(element.id)) {
                        mergedElements.push(element);
                    }
                });

                // 更新elements数组
                currentJson.elements = mergedElements;

                // 保存合并后的内容
                await vscode.workspace.fs.writeFile(
                    vscode.Uri.file(path),
                    Buffer.from(JSON.stringify(currentJson, null, 2), 'utf8')
                );

                // 打开合并后的文件
                const uri = vscode.Uri.file(path);
                await vscode.commands.executeCommand('vscode.open', uri);
                vscode.window.showInformationMessage(`画布已合并并打开`);

            } finally {
                // 隐藏状态栏提示
                statusBarItem.dispose();
            }

        } catch (error) {
            console.error('拉取画布失败:', error);
            vscode.window.showErrorMessage(`拉取画布失败: ${error.message}`);
        }
    }

    /**
     * 向 Webview 发送剪贴板历史记录
     */
    sendClipboardHistory() {
        if (!this._webviewView) {
            return;
        }

        const history = getClipboardHistory();
        // 格式化时间戳和类型
        const formatted = history.map(item => ({
            id: item.id,
            content: typeof item.content === 'string' ? item.content : JSON.stringify(item.content),
            type: item.type,
            time: item.timestamp ? new Date(item.timestamp).toLocaleString([], {year: 'numeric', month: '2-digit', day: '2-digit', hour: '2-digit', minute: '2-digit'}) : ''
        }));

        this._webviewView.webview.postMessage({ type: 'clipboardHistory', data: formatted });
    }

    /**
     * 扫描并获取工作区中的画布文件列表
     * @returns {Promise<Array<{name: string, path: string, lastModified: string}>>}
     */
    async loadCanvasList() {
        const canvasFiles = [];
        const workspaceFolders = vscode.workspace.workspaceFolders;
        
        if (!workspaceFolders || workspaceFolders.length === 0) {
            return canvasFiles;
        }
        
        try {
            // 搜索工作区中的.excalidraw文件
            const excalidrawFiles = await vscode.workspace.findFiles('**/*.excalidraw', '**/node_modules/**');
            
            for (const fileUri of excalidrawFiles) {
                try {
                    const fileStat = await vscode.workspace.fs.stat(fileUri);
                    const fileName = path.basename(fileUri.fsPath);
                    const relativePath = vscode.workspace.asRelativePath(fileUri.fsPath);
                    
                    canvasFiles.push({
                        name: fileName,
                        path: relativePath,
                        fullPath: fileUri.fsPath,
                        lastModified: new Date(fileStat.mtime).toLocaleString([], {year: 'numeric', month: '2-digit', day: '2-digit', hour: '2-digit', minute: '2-digit'})
                    });
                } catch (err) {
                    console.error(`获取文件信息失败: ${fileUri.fsPath}`, err);
                }
            }
            
            // 按修改时间降序排序，最新的在前面
            canvasFiles.sort((a, b) => {
                return new Date(b.lastModified) - new Date(a.lastModified);
            });
            
            return canvasFiles;
        } catch (error) {
            console.error('搜索画布文件失败:', error);
            return [];
        }
    }

    /**
     * 向Webview发送画布文件列表
     */
    async sendCanvasList() {
        if (!this._webviewView) {
            return;
        }
        
        try {
            const canvasList = await this.loadCanvasList();
            this._webviewView.webview.postMessage({ 
                type: 'canvasList', 
                data: canvasList 
            });
        } catch (error) {
            console.error('发送画布列表失败:', error);
        }
    }

    /**
     * 处理聊天消息
     * @param {string} message 消息内容
     */
    handleChatMessage(message) {
        if (!this._webviewView || !message) return;
        
        try {
            if (message.type === 'message' || message.type === 'system') {
                this._webviewView.webview.postMessage({
                    command: 'addChatMessage',
                    message
                });
            } else if (message.type === 'privateMessage') {
                this._webviewView.webview.postMessage({
                    command: 'addPrivateMessage',
                    message
                });
            } else if (message.type === 'audioMessage') {
                // 处理语音消息
                this._webviewView.webview.postMessage({
                    command: 'addAudioMessage',
                    message
                });
            } else if (message.type === 'privateAudioMessage') {
                // 处理私聊语音消息
                this._webviewView.webview.postMessage({
                    command: 'addPrivateAudioMessage',
                    message
                });
            } else if (message.type === 'canvas') {
                this.handleCanvasMessage(message);
            }
        } catch (error) {
            console.error('处理聊天消息失败:', error);
        }
    }

    /**
     * 处理Agent查询
     * @param {string} query 查询内容
     * @param {string} thinkingId 思考状态元素ID
     */
    async handleAgentQuery(query, thinkingId) {
        try {
            // 保存查询消息到状态
            if (!this._viewState.agentMessages) {
                this._viewState.agentMessages = [];
            }
            
            // 添加用户消息到状态
            this._viewState.agentMessages.push({
                role: 'user',
                content: query,
                timestamp: Date.now()
            });
            
            // 调用 agentApi 的 handleAgentQuery 方法处理查询
            console.log('调用 agentApi.handleAgentQuery：', query);
            const response = await agentApi.handleAgentQuery(query);
            console.log('Agent响应:', response);
            
            // 将响应保存到状态
            this._viewState.agentMessages.push({
                role: 'assistant',
                content: response,
                timestamp: Date.now()
            });
            
            // 发送响应到前端
            if (this._webviewView) {
                this._webviewView.webview.postMessage({
                    command: 'agentResponse',
                    thinkingId: thinkingId,
                    result: response
                });
            }
        } catch (error) {
            console.error('处理Agent查询失败:', error);
            
            // 出错时也需要通知前端
            if (this._webviewView) {
                this._webviewView.webview.postMessage({
                    command: 'agentResponse',
                    thinkingId: thinkingId,
                    result: `错误: ${error.message || '未知错误'}`
                });
            }
        }
    }

    /**
     * Webview 解析入口
     * @param {vscode.WebviewView} webviewView
     */
    resolveWebviewView(webviewView) {
        this._webviewView = webviewView;
        webviewView.webview.options = {
            enableScripts: true,
            // 允许加载本地资源
            localResourceRoots: [vscode.Uri.joinPath(this._context.extensionUri, 'sidebar')],
            retainContextWhenHidden: true  // 添加这个选项以在隐藏时保留Webview内容
        };
        webviewView.webview.html = this.getHtmlForWebview();
        
<<<<<<< HEAD
        // 监听Webview消息，传递context
        this.setupMessageListeners(this._context);
=======
        // 监听Webview可见性变化
        webviewView.onDidChangeVisibility(() => {
            if (webviewView.visible) {
                console.log('灵犀协作侧边栏变为可见，恢复状态');
                this.restoreViewState();
            }
        });
        
        // 监听Webview消息
        this.setupMessageListeners(this._context);

        // 初始化API配置并立即向前端发送状态
        this.initializeApiConfiguration().then(() => {
            // 已在initializeApiConfiguration中向前端传递状态
        }).catch(error => {
            console.error('初始化API配置失败:', error);
        });
>>>>>>> 02ddf649

        // 监听 webview 消息，实现 clipboardHistory 同步
        webviewView.webview.onDidReceiveMessage(async (message) => {
            if (message.type === 'getClipboardHistory') {
                this.sendClipboardHistory();
            } else if (message.command === 'switchTab') {
                // 保存当前活动标签页状态
                this._viewState.activeTab = message.tabId;
                
                if (message.tabId === 'history') {
                    // 切换到 History 标签页时刷新数据
                    this.sendClipboardHistory();
                } else if (message.tabId === 'canvas') {
                    // 切换到 Canvas 标签页时加载画布列表
                    this.sendCanvasList();
                }
                this.handleTabSwitch(message.tabId);
            } else if (message.command === 'switchInnerTab') {
                // 保存当前活动内部标签页状态
                this._viewState.activeInnerTab = message.innerTabId;
            } else if (message.type === 'getCanvasList') {
                // 响应画布列表请求
                this.sendCanvasList();
            } else if (message.command === 'openCanvas') {
                // 打开指定路径的画布文件
                if (message.path) {
                    try {
                        const uri = vscode.Uri.file(message.path);
                        await vscode.commands.executeCommand('vscode.open', uri);
                    } catch (error) {
                        console.error('打开画布文件失败:', error);
                    }
                }
            }
        });
    }

    /**
     * 初始化API配置
     */
    async initializeApiConfiguration() {
        try {
            // 不再从secrets加载API Key，但仍保留状态通知功能
            
            // 获取当前配置状态
            const config = agentApi.getConfig();
            const isDeepSeekKeySet = !!(config && config.deepseekApiKey);
            
            // 通知前端DeepSeek API Key状态
            if (this._webviewView) {
                this._webviewView.webview.postMessage({ 
                    command: 'deepseekApiKeyStatus', 
                    isSet: isDeepSeekKeySet 
                });
                
                // 同时通知常规状态
                this._webviewView.webview.postMessage({ 
                    command: 'apiKeyStatus', 
                    isSet: isDeepSeekKeySet  // 使用相同的状态，保持兼容性
                });
            }
        } catch (error) {
            console.error('初始化API配置失败:', error);
            throw error; // 重新抛出错误以便上层捕获
        }
    }

    /**
     * 处理协作区标签页相关初始化
     */
    handleCollabAreaTab() {
        // 协作区标签页切换处理，后续可根据需要添加功能
        console.log('切换到协作区标签页');
    }

    /**
     * 连接到聊天服务器
     * @param {number} port 服务器端口
     * @param {string} ipAddress 服务器IP地址
     */
    connectToChatServer(port = 3000, ipAddress = 'localhost') {
        try {
            console.log(`正在连接到聊天服务器 ${ipAddress}:${port}...`);
            
            const { connectToServer } = require('../chatroom/client');
            
            // 生成一个唯一的用户ID
            const userId = `vscode_${Date.now()}_${Math.floor(Math.random() * 10000)}`;
            this._userId = userId; // 在类实例中保存，确保可以在多个地方访问
            
            this._chatClient = connectToServer(
                port,
                this._roomId,
                userId, // 使用生成的一致ID
                this._userName,
                ipAddress
            );
            
            console.log('已连接到聊天服务器，用户ID:', userId);
            
            // 设置WebSocket消息处理
            this.setupWebSocketHandlers();
            
            // 将用户ID通知前端，这对语音会议功能很重要
            if (this._webviewView) {
                this._webviewView.webview.postMessage({
                    command: 'updateCurrentUser',
                    userId: userId
                });
                
                // 多发送一次确保接收到
                setTimeout(() => {
                    if (this._webviewView) {
                        this._webviewView.webview.postMessage({
                            command: 'updateCurrentUser',
                            userId: userId
                        });
                    }
                }, 1000);
            }
            
            // 更新服务器状态
            if (this._webviewView) {
                this._webviewView.webview.postMessage({
                    command: 'chatServerStatus',
                    status: 'connected',
                    ipAddress: ipAddress,
                    port: port,
                    roomId: this._roomId,
                    userId: userId // 也在这里包含用户ID
                });
            }
            
            vscode.window.showInformationMessage(`已连接到聊天服务器: ${ipAddress}:${port}`);
            
            return this._chatClient;
        } catch (error) {
            console.error('连接聊天服务器失败:', error);
            vscode.window.showErrorMessage(`连接失败: ${error.message}`);
            
            if (this._webviewView) {
                this._webviewView.webview.postMessage({
                    command: 'chatServerStatus',
                    status: 'error',
                    error: error.message
                });
            }
            
            return null;
        }
    }
    
    /**
     * 断开聊天室服务器连接
     */
    disconnectFromChatServer() {
        if (this._chatClient) {
            disconnectFromServer(true); // 明确标记为手动断开
            this._chatClient = null;
            
            // 通知前端断开连接
            if (this._webviewView) {
                this._webviewView.webview.postMessage({
                    command: 'chatServerStatus',
                    status: 'disconnected'
                });
            }
        }
    }

    /**
     * 设置Webview消息监听器
     * @param {vscode.ExtensionContext} context - 传递 context 用于访问 secrets
     */
    setupMessageListeners(context) { // 接收 context
        this._webviewView.webview.onDidReceiveMessage(
            async (message) => {
                console.log('收到来自Webview的消息:', message);
                
                try {
                    const command = message.command;
                    
                    switch (command) {
                case 'switchTab':
                    if (message.tabId === 'history') {
                        // 切换到 History 标签页时刷新数据
                        this.sendClipboardHistory();
                    } else if (message.tabId === 'canvas') {
                        // 切换到 Canvas 标签页时加载画布列表
                        this.sendCanvasList();
                    } else if (message.tabId === 'collab-area') {
                        // 切换到协作区标签页时的处理
                        this.handleCollabAreaTab();
                    }
                    this.handleTabSwitch(message.tabId);
                    break;
                case 'switchInnerTab':
                    // 处理内部标签切换
                    this.saveViewState('activeInnerTab', message.innerTabId);
                    break;
                case 'saveViewState':
                    // 处理保存视图状态的请求
                    if (message.key) {
                        this.saveViewState(message.key, message.value);
                    }
                    break;
                case 'createCanvas':
                    // 调用创建Excalidraw画布的命令
                    vscode.commands.executeCommand('lingxixiezuo.createExcalidraw');
                    break;
                case 'getClipboardHistory':
                    this.sendClipboardHistory();
                    break;
                case 'getCanvasList':
                    this.sendCanvasList();
                    break;
                case 'openCanvas':
                    // 打开指定路径的画布文件
                    if (message.path) {
                        try {
                            const uri = vscode.Uri.file(message.path);
                            await vscode.commands.executeCommand('vscode.open', uri);
                        } catch (error) {
                            console.error('打开画布文件失败:', error);
                        }
                    }
                    break;
                case 'sendChatMessage':
                            // 处理发送聊天消息
                            if (message.message && this._chatClient && this._chatClient.readyState === WebSocket.OPEN) {
                                try {
                                    // 使用chatroom/client.js中的函数发送文本消息
                                    const chatClient = require('../chatroom/client');
                                    const success = await chatClient.sendMessage(message.message);
                                    
                                    console.log('文本消息已发送:', message.message);
                                    
                                    // 直接在前端显示消息
                                    if (success) {
                                        // 构建一个本地消息对象，模拟从服务器返回的消息
                                        const localMessage = {
                                            type: 'message',
                                            userId: this._chatClient._userId || 'unknown_user',
                                            sender: {
                                                id: this._chatClient._userId,
                                                name: this._userName
                                            },
                                            content: message.message,
                                            timestamp: Date.now(),
                                            isLocalMessage: true // 标记为本地发送的消息
                                        };
                                        
                                        // 给前端发送消息
                                        this._webviewView.webview.postMessage({
                                            command: 'addChatMessage',
                                            message: localMessage
                                        });
                                    }
                                } catch (error) {
                                    console.error('发送文本消息失败:', error);
                                    vscode.window.showErrorMessage(`发送消息失败: ${error.message}`);
                                }
                            } else if (!this._chatClient || this._chatClient.readyState !== WebSocket.OPEN) {
                                vscode.window.showErrorMessage('未连接到聊天服务器，无法发送消息');
                            }
                            break;
                case 'startChatServer':
                    // 启动聊天室服务器
                    vscode.commands.executeCommand('lingxixiezuo.startChatServer');
                    break;
                case 'stopChatServer':
                    // 停止聊天室服务器
                    vscode.commands.executeCommand('lingxixiezuo.stopChatServer');
                    break;
                case 'connectToChatServer':
                    // 连接到聊天室服务器
                    this.connectToChatServer(message.port || 3000, message.ipAddress || 'localhost');
                    break;
                case 'disconnectFromChatServer':
                    // 断开聊天室服务器连接
                    this.disconnectFromChatServer();
                    break;
                case 'setUserName':
                    // 设置用户名
                    if (message.userName) {
                        this._userName = message.userName;
                    }
                    break;
                case 'agentQuery':
                    // 处理Agent查询
                    if (message.query) {
                        this.handleAgentQuery(message.query, message.thinkingId);
                    }
                    break;
                case 'saveApiKey': // 处理更新智谱API Key的消息
                    if (message.apiKey) {
                        try {
                            // 不再持久化存储API Key到secrets
                            // 只更新当前会话中的设置
                            console.log('正在保存智谱AI API Key...');
                            agentApi.updateConfig({ 
                                zhipuApiKey: message.apiKey 
                            }); // 直接使用zhipuApiKey参数而不是apiKey
                            vscode.window.showInformationMessage('智谱AI API Key 已保存至当前会话。');
                            
                            // 获取最新配置并检查状态
                            const config = agentApi.getConfig();
                            console.log('保存后的智谱AI配置:', config);
                            const isKeySet = !!(config && config.zhipuApiKey);
                            
                            // 通知 Webview 更新状态
                            this._webviewView.webview.postMessage({ 
                                command: 'apiKeyStatus', 
                                isSet: isKeySet
                            });
                            console.log('已发送智谱AI API Key状态更新:', isKeySet);
                        } catch (error) {
                            console.error('保存智谱API Key 失败:', error);
                            vscode.window.showErrorMessage('保存智谱AI API Key 失败。');
                        }
                    }
                    break;
                case 'saveDeepSeekApiKey': // 处理更新DeepSeek API Key的消息
                    if (message.apiKey) {
                        try {
                            // 不再持久化存储API Key到secrets
                            // 只更新当前会话中的设置
                            console.log('正在保存DeepSeek API Key...');
                            agentApi.updateConfig({ 
                                deepseekApiKey: message.apiKey 
                            }); // 更新 agentApi 配置
                            vscode.window.showInformationMessage('DeepSeek API Key 已保存至当前会话。');
                            
                            // 获取最新配置并检查状态
                            const config = agentApi.getConfig();
                            console.log('保存后的DeepSeek配置:', config);
                            const isKeySet = !!(config && config.deepseekApiKey);
                            
                            // 通知 Webview 更新状态
                            this._webviewView.webview.postMessage({ 
                                command: 'deepseekApiKeyStatus', 
                                isSet: isKeySet
                            });
                            console.log('已发送DeepSeek API Key状态更新:', isKeySet);
                        } catch (error) {
                            console.error('保存DeepSeek API Key 失败:', error);
                            vscode.window.showErrorMessage('保存DeepSeek API Key 失败。');
                        }
                    }
                    break;
                case 'setAIProvider': // 处理AI提供商切换
                    // 所有提供商均设置为deepseek
                    try {
                        // 更新提供商配置
                        const updateConfig = { provider: 'deepseek' };
                        
                        // 如果同时传入了model，一并更新
                        if (message.model) {
                            updateConfig.deepseekModel = message.model;
                        }
                        
                        // 更新配置
                        agentApi.updateConfig(updateConfig);
                        console.log(`已设置为DeepSeek，模型: ${message.model || '默认'}`);
                        vscode.window.showInformationMessage(`已设置为DeepSeek模型。`);
                    } catch (error) {
                        console.error('设置DeepSeek提供商失败:', error);
                        vscode.window.showErrorMessage('设置DeepSeek提供商失败。');
                    }
                    break;
                case 'setAIModel': // 处理模型选择
                    // 移除处理智谱AI模型选择，所有模型均设置为deepseek模型
                    if (message.model) {
                        try {
                            agentApi.updateConfig({ deepseekModel: message.model });
                            console.log(`已切换DeepSeek模型至: ${message.model}`);
                            vscode.window.showInformationMessage(`已切换至DeepSeek ${message.model} 模型。`);
                        } catch (error) {
                            console.error('更新DeepSeek模型失败:', error);
                            vscode.window.showErrorMessage('更新DeepSeek模型失败。');
                        }
                    }
                    break;
                case 'setDeepSeekModel': // 处理DeepSeek模型选择
                    if (message.model) {
                        try {
                            agentApi.updateConfig({ deepseekModel: message.model });
                            console.log(`已切换DeepSeek模型至: ${message.model}`);
                            vscode.window.showInformationMessage(`已切换至DeepSeek ${message.model} 模型。`);
                        } catch (error) {
                            console.error('更新DeepSeek模型失败:', error);
                            vscode.window.showErrorMessage('更新DeepSeek模型失败。');
                        }
                    }
                    break;
                case 'getApiKeyStatus': // 处理获取API Key状态的消息，重定向到DeepSeek
                    // 重定向到DeepSeek API Key状态
                    try {
                        const config = agentApi.getConfig();
                        console.log('检查DeepSeek API Key状态:', config);
                        const isKeySet = !!(config && config.deepseekApiKey);
                        console.log('DeepSeek API Key是否已设置:', isKeySet);
                        this._webviewView.webview.postMessage({ 
                            command: 'apiKeyStatus', 
                            isSet: isKeySet 
                        });
                    } catch (error) {
                        console.error('获取DeepSeek API Key状态失败:', error);
                        this._webviewView.webview.postMessage({ 
                            command: 'apiKeyStatus', 
                            isSet: false,
                            error: error.message
                        });
                    }
                    break;
                case 'getDeepSeekApiKeyStatus': // 处理获取DeepSeek API Key 状态的消息
                    // 检查API Key是否已设置 - 直接检查config对象
                    try {
                        const config = agentApi.getConfig();
                        console.log('检查DeepSeek API Key状态:', config);
                        const isDeepSeekKeySet = !!(config && config.deepseekApiKey);
                        console.log('DeepSeek API Key是否已设置:', isDeepSeekKeySet);
                        this._webviewView.webview.postMessage({ 
                            command: 'deepseekApiKeyStatus', 
                            isSet: isDeepSeekKeySet 
                        });
                    } catch (error) {
                        console.error('获取DeepSeek API Key状态失败:', error);
                        this._webviewView.webview.postMessage({ 
                            command: 'deepseekApiKeyStatus', 
                            isSet: false,
                            error: error.message
                        });
                    }
                    break;
                case 'toggleMcpServer': // 处理MCP服务器启用/禁用
                    if (message.isEnabled) {
                        try {
                            // 使用扩展上下文路径找到服务器脚本
                            // 构建服务器脚本的绝对路径
                            const serverPath = path.join(this._context.extensionPath, 'agent', message.serverPath || 'server.js');
                            
                            console.log(`正在启动MCP服务器，脚本路径: ${serverPath}`);
                            
                            // 检查文件是否存在
                            if (!fs.existsSync(serverPath)) {
                                throw new Error(`服务器脚本文件不存在: ${serverPath}`);
                            }
                            
                            // 获取工作区目录
                            let workspaceDir = '';
                            if (vscode.workspace.workspaceFolders && vscode.workspace.workspaceFolders.length > 0) {
                                workspaceDir = vscode.workspace.workspaceFolders[0].uri.fsPath;
                                console.log(`为MCP服务器提供工作区目录: ${workspaceDir}`);
                            }
                            
                            // 启动MCP服务器，传递工作区目录
                            await agentApi.connectToServer(serverPath, workspaceDir);
                            
                            // 通知前端更新状态
                            this._webviewView.webview.postMessage({ 
                                command: 'mcpServerStatus', 
                                status: '运行中'
                            });
                            
                            vscode.window.showInformationMessage('MCP服务器已启动');
                        } catch (error) {
                            console.error('启动MCP服务器失败:', error);
                            this._webviewView.webview.postMessage({ 
                                command: 'mcpServerStatus', 
                                status: '启动失败'
                            });
                            vscode.window.showErrorMessage(`启动MCP服务器失败: ${error.message}`);
                        }
                    } else {
                        try {
                            // 停止MCP服务器
                            console.log('正在停止MCP服务器');
                            agentApi.cleanup();
                            
                            // 通知前端更新状态
                            this._webviewView.webview.postMessage({ 
                                command: 'mcpServerStatus', 
                                status: '已停止'
                            });
                            
                            vscode.window.showInformationMessage('MCP服务器已停止');
                        } catch (error) {
                            console.error('停止MCP服务器失败:', error);
                            vscode.window.showErrorMessage(`停止MCP服务器失败: ${error.message}`);
                        }
                    }
                    break;
                case 'copyToClipboard':
                    // 复制文本到剪贴板
                    if (message.text) {
                        try {
                            await vscode.env.clipboard.writeText(message.text);
                            this._webviewView.webview.postMessage({
                                command: 'clipboardCopyResult',
                                success: true
                            });
                        } catch (error) {
                            console.error('复制到剪贴板失败:', error);
                            this._webviewView.webview.postMessage({
                                command: 'clipboardCopyResult',
                                success: false,
                                error: error.message
                            });
                        }
                    }
                    break;
                case 'showCanvasContextMenu':
                    this.showCanvasContextMenu(message.path, message.name);
                    break;
                        case 'executeCommand':
                            // 执行VSCode命令
                            if (message.commandId) {
                                try {
                                    // 执行命令
                                    const result = await vscode.commands.executeCommand(message.commandId, message.args);
                                    
                                    // 如果是录音命令，处理录音结果
                                    if (message.commandId === 'lingxixiezuo.recordAudio') {
                                        if (result) {
                                            // 成功获取到录音数据
                                            this._webviewView.webview.postMessage({
                                                command: 'audioRecordResult',
                                                success: true,
                                                audioData: result.audioData,
                                                audioFilename: result.filename,
                                                duration: message.args?.duration || 5 // 默认5秒
                                            });
                                        } else {
                                            // 录音被取消或失败
                                            this._webviewView.webview.postMessage({
                                                command: 'audioRecordResult',
                                                success: false,
                                                error: '录音被取消或失败'
                                            });
                                        }
                                    }
                                } catch (error) {
                                    console.error(`执行命令 ${message.commandId} 失败:`, error);
                                    // 通知前端执行失败
                                    this._webviewView.webview.postMessage({
                                        command: 'commandResult',
                                        commandId: message.commandId,
                                        success: false,
                                        error: error.message
                                    });
                                    
                                    // 如果是录音命令，还需要发送特定的录音失败消息
                                    if (message.commandId === 'lingxixiezuo.recordAudio') {
                                        this._webviewView.webview.postMessage({
                                            command: 'audioRecordResult',
                                            success: false,
                                            error: error.message
                                        });
                                    }
                                }
                            }
                            break;
                        case 'showError':
                            // 显示错误消息
                            if (message.text) {
                                vscode.window.showErrorMessage(message.text);
                            }
                            break;
                        case 'sendAudioMessage':
                            // 处理发送语音消息
                            if (this._chatClient && this._chatClient.readyState === WebSocket.OPEN) {
                                try {
                                    const { audioData, duration, audioFilename, messageId } = message;
                                    // 使用chatroom/client.js中的函数发送语音消息
                                    const chatClient = require('../chatroom/client');
                                    const success = await chatClient.sendAudioMessage(audioData, duration, audioFilename, messageId);
                                    
                                    console.log('语音消息已发送，使用ID:', messageId, '文件名:', audioFilename);
                                    
                                    // 直接在前端显示消息
                                    if (success) {
                                        // 构建一个本地消息对象，模拟从服务器返回的消息
                                        const localMessage = {
                                            type: 'audioMessage',
                                            userId: this._chatClient._userId || 'unknown_user',
                                            sender: {
                                                id: this._chatClient._userId,
                                                name: this._userName
                                            },
                                            audioData: audioData,
                                            duration: duration || 0,
                                            id: messageId,
                                            audioFilename: audioFilename,
                                            timestamp: Date.now(),
                                            isLocalMessage: true // 标记为本地发送的消息
                                        };
                                        
                                        // 给前端发送消息
                                        this._webviewView.webview.postMessage({
                                            command: 'addAudioMessage',
                                            message: localMessage
                                        });
                                    }
                                    
                                    this._webviewView.webview.postMessage({
                                        command: 'audioMessageSent',
                                        success: true,
                                        messageId: messageId
                                    });
                                } catch (error) {
                                    console.error('发送语音消息失败:', error);
                                    this._webviewView.webview.postMessage({
                                        command: 'audioMessageSent',
                                        success: false,
                                        error: error.message
                                    });
                                }
                            } else {
                                vscode.window.showErrorMessage('未连接到聊天服务器，无法发送语音消息');
                                this._webviewView.webview.postMessage({
                                    command: 'audioMessageSent',
                                    success: false,
                                    error: '未连接到聊天服务器'
                                });
                            }
                            break;
                        
                        case 'sendPrivateAudioMessage':
                            // 处理发送私聊语音消息
                            if (this._chatClient && this._chatClient.readyState === WebSocket.OPEN) {
                                try {
                                    const { targetId, audioData, duration } = message;
                                    // 使用chatroom/client.js中的函数发送私聊语音消息
                                    const chatClient = require('../chatroom/client');
                                    await chatClient.sendPrivateAudioMessage(targetId, audioData, duration);
                                    
                                    console.log('私聊语音消息已发送给', targetId);
                                    this._webviewView.webview.postMessage({
                                        command: 'privateAudioMessageSent',
                                        success: true,
                                        targetId
                                    });
                                } catch (error) {
                                    console.error('发送私聊语音消息失败:', error);
                                    this._webviewView.webview.postMessage({
                                        command: 'privateAudioMessageSent',
                                        success: false,
                                        error: error.message
                                    });
                                }
                            } else {
                                vscode.window.showErrorMessage('未连接到聊天服务器，无法发送私聊语音消息');
                                this._webviewView.webview.postMessage({
                                    command: 'privateAudioMessageSent',
                                    success: false,
                                    error: '未连接到聊天服务器'
                                });
                            }
                            break;
                        case 'openAudioFile':
                            // 处理使用系统播放器打开音频文件的请求
                            if (message.filename) {
                                try {
                                    const fs = require('fs');
                                    const path = require('path');
                                    
                                    // 构建音频文件路径 - 使用多种可能的路径
                                    const rootPath = path.resolve(__dirname, '..');
                                    const recordingsDir = path.join(rootPath, 'recordings');
                                    
                                    // 获取工作区路径
                                    let workspacePath = '';
                                    let workspaceRecordingsDir = null;
                                    try {
                                        const workspaceFolders = vscode.workspace.workspaceFolders;
                                        if (workspaceFolders && workspaceFolders.length > 0) {
                                            workspacePath = workspaceFolders[0].uri.fsPath;
                                            workspaceRecordingsDir = path.join(workspacePath, 'recordings');
                                            console.log('工作区recordings路径:', workspaceRecordingsDir);
                                        }
                                    } catch (error) {
                                        console.error('获取工作区路径失败:', error);
                                    }
                                    
                                    // 首先尝试工作区路径
                                    let fullPath = workspaceRecordingsDir ? 
                                        path.join(workspaceRecordingsDir, message.filename) : 
                                        path.join(recordingsDir, message.filename);
                                    
                                    console.log('尝试播放音频文件:', fullPath);
                                    
                                    // 检查文件是否存在
                                    if (fs.existsSync(fullPath)) {
                                        // 读取文件并转为base64
                                        const audioData = fs.readFileSync(fullPath);
                                        const base64Data = audioData.toString('base64');
                                        
                                        console.log(`成功读取音频文件，大小: ${audioData.length} 字节，base64大小: ${base64Data.length} 字符`);
                                        
                                        // 创建一个临时的audio元素在Node.js环境播放
                                        // 这里需要使用前端的Audio API，所以我们把数据发回前端
                                        this._webviewView.webview.postMessage({
                                            command: 'playAudioData',
                                            audioData: base64Data,
                                            filename: message.filename,  // 添加文件名
                                            mimeType: 'audio/wav'  // 提供MIME类型
                                        });
                                    } else {
                                        console.error('音频文件不存在:', fullPath);
                                        
                                        // 尝试查找音频文件的其他位置
                                        console.log('尝试查找音频文件的其他位置');
                                        
                                        // 检查输入的文件名是否包含完整路径
                                        const cleanFilename = path.basename(message.filename);
                                        console.log('提取的文件名:', cleanFilename);
                                        
                                        // 尝试列出recordings文件夹内容查找类似文件名
                                        try {
                                            // 优先尝试工作区recordings目录
                                            let recordingsFiles = [];
                                            let searchedDir = '';
                                            
                                            if (workspaceRecordingsDir && fs.existsSync(workspaceRecordingsDir)) {
                                                recordingsFiles = fs.readdirSync(workspaceRecordingsDir);
                                                searchedDir = workspaceRecordingsDir;
                                                console.log('工作区recordings文件夹中的文件列表:', recordingsFiles);
                                            }
                                            
                                            // 如果工作区中没有找到文件，尝试插件目录
                                            if (recordingsFiles.length === 0 && fs.existsSync(recordingsDir)) {
                                                recordingsFiles = fs.readdirSync(recordingsDir);
                                                searchedDir = recordingsDir;
                                                console.log('插件目录recordings文件夹中的文件列表:', recordingsFiles);
                                            }
                                            
                                            // 提取时间戳部分进行模糊匹配
                                            if (cleanFilename.startsWith('recording_') && cleanFilename.includes('-')) {
                                                const timestampParts = cleanFilename.replace('recording_', '').split('.')[0];
                                                // 只取日期部分进行匹配，忽略毫秒部分
                                                const datePartToMatch = timestampParts.substring(0, 16); // "2025-05-14T15-57" 格式
                                                console.log('尝试匹配的日期部分:', datePartToMatch);
                                                
                                                // 查找文件名中包含此日期部分的文件
                                                const matchingFiles = recordingsFiles.filter(file => 
                                                    file.startsWith('recording_') && 
                                                    file.includes(datePartToMatch)
                                                );
                                                
                                                console.log('匹配到的文件:', matchingFiles);
                                                
                                                if (matchingFiles.length > 0) {
                                                    // 使用第一个匹配的文件
                                                    const matchedFile = matchingFiles[0];
                                                    const matchedPath = path.join(searchedDir, matchedFile);
                                                    
                                                    try {
                                                        console.log('找到匹配的文件:', matchedPath);
                                                        const audioData = fs.readFileSync(matchedPath);
                                                        const base64Data = audioData.toString('base64');
                                                        
                                                        console.log(`成功读取匹配的音频文件，大小: ${audioData.length} 字节`);
                                                        
                                                        // 确定文件的MIME类型
                                                        let mimeType = 'audio/wav'; // 默认
                                                        if (matchedPath.toLowerCase().endsWith('.mp3')) {
                                                            mimeType = 'audio/mpeg';
                                                        } else if (matchedPath.toLowerCase().endsWith('.m4a')) {
                                                            mimeType = 'audio/mp4';
                                                        } else if (matchedPath.toLowerCase().endsWith('.ogg')) {
                                                            mimeType = 'audio/ogg';
                                                        } else if (matchedPath.toLowerCase().endsWith('.aac')) {
                                                            mimeType = 'audio/aac';
                                                        }
                                                        
                                                        this._webviewView.webview.postMessage({
                                                            command: 'playAudioData',
                                                            audioData: base64Data,
                                                            filename: matchedFile,
                                                            mimeType: mimeType
                                                        });
                                                        
                                                        fileFound = true;
                                                        return;
                                                    } catch (error) {
                                                        console.error('读取音频文件失败:', error);
                                                        this._webviewView.webview.postMessage({
                                                            command: 'showError',
                                                            text: `读取音频文件失败: ${error.message}`
                                                        });
                                                    }
                                                }
                                            }
                                        } catch (dirError) {
                                            console.error('列出recordings目录内容失败:', dirError);
                                        }
                                        
                                        // 尝试多种路径组合
                                        const potentialPaths = [];
                                        
                                        // 1. 工作区相关路径
                                        if (workspaceRecordingsDir) {
                                            potentialPaths.push(
                                                path.join(workspaceRecordingsDir, cleanFilename),
                                                // 考虑工作区中可能的子文件夹
                                                path.join(workspacePath, 'recordings', 'audio', cleanFilename),
                                                path.join(workspacePath, 'audio', cleanFilename)
                                            );
                                        }
                                        
                                        // 2. 插件相关路径
                                        potentialPaths.push(
                                            path.join('./recordings', cleanFilename),
                                            path.join(process.cwd(), 'recordings', cleanFilename),
                                            path.join(__dirname, '../recordings', cleanFilename),
                                            path.join(rootPath, 'recordings', cleanFilename),
                                            path.join(process.cwd(), '../recordings', cleanFilename),
                                            path.join(rootPath, 'LingXiXieZuo-2-main', 'recordings', cleanFilename)
                                        );
                                        
                                        // 3. 相对于工作区的可能路径
                                        if (vscode.workspace.rootPath) {
                                            potentialPaths.push(
                                                path.join(vscode.workspace.rootPath, 'recordings', cleanFilename)
                                            );
                                        }
                                        
                                        let fileFound = false;
                                        
                                        for (const potentialPath of potentialPaths) {
                                            console.log('尝试路径:', potentialPath);
                                            
                                            if (fs.existsSync(potentialPath)) {
                                                console.log('在路径中找到文件:', potentialPath);
                                                
                                                try {
                                                    const audioData = fs.readFileSync(potentialPath);
                                                    const base64Data = audioData.toString('base64');
                                                    
                                                    console.log(`成功读取备选路径音频文件，大小: ${audioData.length} 字节`);
                                                    
                                                    // 确定文件的MIME类型
                                                    let mimeType = 'audio/wav'; // 默认
                                                    if (potentialPath.toLowerCase().endsWith('.mp3')) {
                                                        mimeType = 'audio/mpeg';
                                                    } else if (potentialPath.toLowerCase().endsWith('.m4a')) {
                                                        mimeType = 'audio/mp4';
                                                    } else if (potentialPath.toLowerCase().endsWith('.ogg')) {
                                                        mimeType = 'audio/ogg';
                                                    } else if (potentialPath.toLowerCase().endsWith('.aac')) {
                                                        mimeType = 'audio/aac';
                                                    }
                                                    
                                                    this._webviewView.webview.postMessage({
                                                        command: 'playAudioData',
                                                        audioData: base64Data,
                                                        filename: cleanFilename,  // 添加文件名
                                                        mimeType: mimeType
                                                    });
                                                    
                                                    fileFound = true;
                                                    break;
                                                } catch (readError) {
                                                    console.error('读取备选路径文件失败:', readError);
                                                }
                                            }
                                        }
                                        
                                        if (!fileFound) {
                                            console.error('在任何路径下都未找到音频文件:', cleanFilename);
                                            this._webviewView.webview.postMessage({
                                                command: 'audioPlaybackError',
                                                error: '音频文件不存在，已尝试多个路径但无法找到'
                                            });
                                        }
                                    }
                                } catch (error) {
                                    console.error('打开音频文件失败:', error);
                                    this._webviewView.webview.postMessage({
                                        command: 'showError',
                                        text: `打开音频文件失败: ${error.message}`
                                    });
                                }
                            }
                            break;
                            
                        case 'stopAudioPlayback':
                            // 处理停止音频播放请求
                            // 由于音频播放实际上在前端进行，所以这里只需要通知前端停止播放
                            this._webviewView.webview.postMessage({
                                command: 'stopAudioPlayback'
                            });
                            break;
                        case 'playAudioFile':
                            // 处理播放音频文件请求
                            if (message.audioData) {
                                try {
                                    // 直接使用提供的音频数据
                                    this._webviewView.webview.postMessage({
                                        command: 'playAudioData',
                                        audioData: message.audioData,
                                        mimeType: message.mimeType || 'audio/wav'
                                    });
                                } catch (error) {
                                    console.error('播放音频数据失败:', error);
                                    this._webviewView.webview.postMessage({
                                        command: 'audioPlaybackError',
                                        error: error.message
                                    });
                                }
                            } else {
                                console.error('未提供音频数据');
                                this._webviewView.webview.postMessage({
                                    command: 'audioPlaybackError',
                                    error: '未提供音频数据'
                                });
                            }
                            break;
                        case 'executeStreamCommand':
                            // 执行音频流命令
                            this.executeAudioStreamCommand(message.script, message.args || []);
                            break;
                        
                        case 'terminateStreamProcess':
                            // 终止音频流进程
                            this.terminateAudioStreamProcess();
                            break;
                        
                        case 'sendWebSocketMessage':
                            // 发送WebSocket消息到服务器
                            this.sendWebSocketMessage(message.message);
                            break;
                    }
                    
                } catch (error) {
                    console.error('处理Webview消息时出错:', error);
                    vscode.window.showErrorMessage(`处理消息失败: ${error.message}`);
                }
            },
            null,
            context.subscriptions
        );
    }

    /**
     * 处理标签页切换
     * @param {string} tabId 要切换到的标签页ID
     */
    handleTabSwitch(tabId) {
        // 保存当前活动的标签页
        this.saveViewState('activeTab', tabId);
        
        // 通知前端更新标签页
        this._webviewView.webview.postMessage({
            command: 'updateTab',
            activeTab: tabId
        });
    }

    /**
     * 生成侧边栏Webview的HTML内容，读取静态HTML文件并注入脚本
     * @returns {string}
     */
    getHtmlForWebview() {
        const htmlPath = path.join(this._context.extensionPath, 'sidebar', 'sidebar.html');
        try {
            let htmlContent = fs.readFileSync(htmlPath, 'utf-8');
            
            // 生成 Webview 可访问的 JS 文件 URI
            const scriptUri = this._webviewView.webview.asWebviewUri(vscode.Uri.joinPath(this._context.extensionUri, 'sidebar', 'sidebar.js'));

            // 注入脚本标签
            htmlContent = htmlContent.replace('</body>', `<script type="module" src="${scriptUri}"></script>\n</body>`);
            
            return htmlContent;
        } catch (e) {
            console.error("读取或处理 sidebar.html 失败:", e);
            return `<html><body><h2>灵犀协作侧边栏</h2><p>无法加载页面。</p></body></html>`;
        }
    }

    /**
     * 显示画布右键菜单
     * @param {string} path 画布文件路径
     * @param {string} name 画布文件名
     */
    async showCanvasContextMenu(path, name) {
        const items = [
            {
                label: '提交画布',
                description: '将当前画布保存并提交到协作服务器'
            },
            {
                label: '拉取画布',
                description: '从协作服务器拉取画布并合并'
            }
        ];

        const selected = await vscode.window.showQuickPick(items, {
            placeHolder: '选择操作'
        });

        if (selected) {
            if (selected.label === '提交画布') {
                await this.submitCanvas(path, name);
            } else if (selected.label === '拉取画布') {
                await this.pullCanvas(path, name);
            }
        }
    }

    /**
     * 处理画布列表
     * @param {Array} canvasList 画布列表
     */
    async handleCanvasList(canvasList) {
        try {
            console.log('开始处理画布列表:', canvasList);
            
            if (!canvasList || canvasList.length === 0) {
                vscode.window.showInformationMessage('当前没有可用的画布');
                return;
            }

            // 格式化画布列表项
            const items = canvasList.map(canvas => ({
                label: canvas.fileName,
                description: `由用户 ${canvas.userId || '未知用户'} 在 ${new Date(canvas.timestamp).toLocaleString()} 提交`,
                detail: `版本数: ${canvas.versionCount || 0}`,
                canvas: canvas
            }));

            console.log('格式化后的画布列表项:', items);

            // 显示画布选择列表
            const selected = await vscode.window.showQuickPick(items, {
                placeHolder: '选择要拉取的画布',
                ignoreFocusOut: true
            });

            console.log('用户选择的画布:', selected);

            if (selected) {
                // 发送拉取请求
                if (this._chatClient && this._chatClient.readyState === WebSocket.OPEN) {
                    const message = {
                        type: 'canvas',
                        action: 'pull',
                        fileName: selected.canvas.fileName,
                        timestamp: Date.now()
                    };
                    console.log('发送拉取请求:', message);
                    this._chatClient.send(JSON.stringify(message));
                    vscode.window.showInformationMessage(`正在拉取画布 ${selected.canvas.fileName} 的版本历史...`);
                } else {
                    vscode.window.showErrorMessage('未连接到协作服务器，请先连接');
                }
            } else {
                vscode.window.showInformationMessage('已取消选择画布');
            }
        } catch (error) {
            console.error('处理画布列表时出错:', error);
            vscode.window.showErrorMessage(`处理画布列表失败: ${error.message}`);
        }
    }

    /**
<<<<<<< HEAD
     * 音频流进程引用
     * @type {import('child_process').ChildProcess}
     */
    _audioStreamProcess = null;
    
    /**
     * 执行音频流命令
     * @param {string} script 脚本路径
     * @param {string[]} args 命令参数
     */
    executeAudioStreamCommand(script, args) {
        try {
            const argStr = args.join(' '); // 用于日志显示
            console.log(`执行音频流命令: ${script} ${argStr}`);
            
            // 终止之前的进程
            this.terminateAudioStreamProcess();
            
            // 获取扩展目录
            const extensionPath = this._context.extensionPath;
            
            // 脚本路径可以是相对于扩展目录的路径，也可以是相对于工作区的路径
            // 首先检查相对于工作区的路径
            let scriptPath = '';
            const workspaceFolders = vscode.workspace.workspaceFolders;
            let workspacePath = '';
            
            if (workspaceFolders && workspaceFolders.length > 0) {
                workspacePath = workspaceFolders[0].uri.fsPath;
                scriptPath = path.join(workspacePath, script);
                
                // 如果文件不存在，则尝试相对于扩展目录的路径
                if (!fs.existsSync(scriptPath)) {
                    scriptPath = path.join(extensionPath, script);
                }
            } else {
                // 如果没有打开工作区，则使用相对于扩展目录的路径
                scriptPath = path.join(extensionPath, script);
            }
            
            // 检查脚本文件是否存在
            if (!fs.existsSync(scriptPath)) {
                throw new Error(`脚本文件不存在: ${scriptPath}`);
            }
            
            console.log(`找到脚本文件: ${scriptPath}`);
            
            // 创建录音目录（如果不存在）
            const recordingsDir = path.join(workspacePath || extensionPath, 'recordings');
            if (!fs.existsSync(recordingsDir)) {
                fs.mkdirSync(recordingsDir, { recursive: true });
                console.log(`已创建录音目录: ${recordingsDir}`);
            }
            
            // 添加工作区路径参数，确保recordAudio.js能找到正确的recordings目录
            if (workspacePath) {
                args.push('-workspace', workspacePath);
            }
            
            // 使用Node.js子进程执行命令
            const { spawn } = require('child_process');
            this._audioStreamProcess = spawn('node', [scriptPath, ...args], {
                cwd: workspacePath || extensionPath,
                stdio: ['ignore', 'pipe', 'pipe']
            });
            
            // 添加命令行调试输出
            console.log(`启动命令: node ${scriptPath} ${args.join(' ')}`);
            console.log(`工作目录: ${workspacePath || extensionPath}`);
            
            // 处理进程输出
            this._audioStreamProcess.stdout.on('data', (data) => {
                console.log(`音频流输出: ${data}`);
            });
            
            this._audioStreamProcess.stderr.on('data', (data) => {
                console.log(`音频流信息: ${data}`);
            });
            
            // 处理进程结束
            this._audioStreamProcess.on('close', (code) => {
                console.log(`音频流进程已结束，退出码: ${code}`);
                this._audioStreamProcess = null;
                
                // 通知前端进程已结束
                if (this._webviewView) {
                    this._webviewView.webview.postMessage({
                        command: 'audioStreamEnded',
                        exitCode: code
                    });
                }
            });
            
            console.log('音频流进程已启动');
        } catch (error) {
            console.error('启动音频流失败:', error);
            vscode.window.showErrorMessage(`启动音频流失败: ${error.message}`);
            
            // 通知前端启动失败
            if (this._webviewView) {
                this._webviewView.webview.postMessage({
                    command: 'audioStreamError',
                    error: error.message
                });
            }
        }
    }
    
    /**
     * 终止音频流进程
     */
    terminateAudioStreamProcess() {
        if (this._audioStreamProcess) {
            try {
                console.log('正在终止音频流进程...');
                
                // 终止进程
                if (process.platform === 'win32') {
                    // Windows下使用taskkill强制终止进程树
                    const { execSync } = require('child_process');
                    execSync(`taskkill /pid ${this._audioStreamProcess.pid} /f /t`);
                } else {
                    // 其他平台使用kill信号
                    this._audioStreamProcess.kill('SIGTERM');
                }
                
                // 重置进程引用
                this._audioStreamProcess = null;
                console.log('音频流进程已终止');
                
                // 通知前端进程已终止
                if (this._webviewView) {
                    this._webviewView.webview.postMessage({
                        command: 'audioStreamTerminated'
                    });
                }
            } catch (error) {
                console.error('终止音频流进程时出错:', error);
            }
        }
    }
    
    /**
     * 发送WebSocket消息到服务器
     * @param {string} message JSON格式的消息
     */
    sendWebSocketMessage(message) {
        try {
            // 检查WebSocket连接状态
            if (!this._chatClient) {
                console.error('[WebSocket调试] 未创建WebSocket连接');
                throw new Error('未连接到聊天服务器');
            }
            
            // 输出WebSocket连接状态
            const states = {
                0: 'CONNECTING',
                1: 'OPEN',
                2: 'CLOSING',
                3: 'CLOSED'
            };
            
            console.log('[WebSocket调试] 当前连接状态:', states[this._chatClient.readyState], `(${this._chatClient.readyState})`);
            
            if (this._chatClient.readyState !== WebSocket.OPEN) {
                throw new Error('WebSocket连接未就绪，当前状态: ' + states[this._chatClient.readyState]);
            }
            
            // 尝试解析消息，检查格式是否正确
            let messageObj;
            try {
                messageObj = JSON.parse(message);
                console.log('[WebSocket调试] 消息解析成功:', {
                    类型: messageObj.type,
                    动作: messageObj.action,
                    会议ID: messageObj.conferenceId,
                    音频数据长度: messageObj.audioData ? messageObj.audioData.length : 0
                });
            } catch (parseError) {
                console.error('[WebSocket调试] 消息解析失败:', parseError);
                // 即使解析失败也继续发送，因为可能是特殊格式
            }
            
            // 发送消息
            this._chatClient.send(message);
            console.log('[WebSocket调试] 消息已发送，大小:', message.length, '字节');
            
            // 针对音频流和会议消息的特殊处理
            if (messageObj) {
                if (messageObj.type === 'audioStream') {
                    console.log('[WebSocket调试] 已发送音频流数据，序列号:', messageObj.sequence);
                } else if (messageObj.type === 'voiceConference') {
                    console.log('[WebSocket调试] 已发送会议消息:', {
                        动作: messageObj.action,
                        会议ID: messageObj.conferenceId,
                        静音状态: messageObj.muted
                    });
                }
            }
        } catch (error) {
            console.error('[WebSocket调试] 发送WebSocket消息失败:', error);
            vscode.window.showErrorMessage(`发送消息失败: ${error.message}`);
            
            // 通知前端发送失败
            if (this._webviewView) {
                this._webviewView.webview.postMessage({
                    command: 'webSocketError',
                    error: error.message
                });
            }
        }
    }

    // 接收WebSocket消息并转发到前端的处理函数
    onWebSocketMessage(ws, message) {
        try {
            // 将消息解析为对象
            const messageObj = JSON.parse(message);
            const messageType = messageObj.type;
            
            console.log(`[WebSocket] 收到消息类型: ${messageType}`);
            
            // 处理音频流消息
            if (messageType === 'audioStream') {
                console.log(`[WebSocket] 收到音频流数据, 序列号: ${messageObj.sequence}, 数据长度: ${messageObj.audioData ? messageObj.audioData.length : 0} 字节`);
                
                // 直接转发音频流消息到前端
                if (this._webviewView) {
                    this._webviewView.webview.postMessage({
                        command: 'forwardWebSocketMessage',
                        wsMessage: messageObj
                    });
                }
            }
            
            // 处理其它类型的消息...
            else if (messageType === 'voiceConference') {
                // 转发会议相关消息
                if (this._webviewView) {
                    this._webviewView.webview.postMessage({
                        command: 'forwardWebSocketMessage',
                        wsMessage: messageObj
                    });
                }
            }
            
            // ... 处理其他消息类型 ...
            
        } catch (error) {
            console.error('[WebSocket] 处理消息时出错:', error);
=======
     * 恢复视图状态
     * 在Webview变为可见时调用以恢复之前的状态
     */
    restoreViewState() {
        if (!this._webviewView) {
            return;
        }
        
        console.log('恢复视图状态', this._viewState);
        
        // 恢复活动标签页
        this._webviewView.webview.postMessage({
            command: 'restoreState',
            state: this._viewState
        });
        
        // 重新发送各种数据
        this.sendClipboardHistory();
        this.sendCanvasList();
        
        // 重新发送API密钥状态
        this.initializeApiConfiguration().catch(err => {
            console.error('恢复API配置状态失败:', err);
        });
        
        // 如果之前连接了聊天服务器，恢复聊天服务器状态
        if (this._viewState.chatServerConnected && this._chatClient) {
            this._webviewView.webview.postMessage({
                command: 'chatServerStatus',
                status: 'connected',
                port: 3000, // 使用默认端口，或者保存实际端口
                ipAddress: 'localhost' // 使用默认地址，或者保存实际地址
            });
        }
        
        // 恢复MCP服务器状态
        this._webviewView.webview.postMessage({
            command: 'mcpServerStatus',
            status: this._viewState.mcpServerStatus
        });
    }

    /**
     * 存储视图状态
     * @param {string} key 状态键
     * @param {any} value 状态值
     */
    saveViewState(key, value) {
        if (this._viewState && key) {
            this._viewState[key] = value;
>>>>>>> 02ddf649
        }
    }
}

module.exports = LingxiSidebarProvider;<|MERGE_RESOLUTION|>--- conflicted
+++ resolved
@@ -780,10 +780,8 @@
         };
         webviewView.webview.html = this.getHtmlForWebview();
         
-<<<<<<< HEAD
         // 监听Webview消息，传递context
         this.setupMessageListeners(this._context);
-=======
         // 监听Webview可见性变化
         webviewView.onDidChangeVisibility(() => {
             if (webviewView.visible) {
@@ -801,7 +799,6 @@
         }).catch(error => {
             console.error('初始化API配置失败:', error);
         });
->>>>>>> 02ddf649
 
         // 监听 webview 消息，实现 clipboardHistory 同步
         webviewView.webview.onDidReceiveMessage(async (message) => {
@@ -1870,7 +1867,6 @@
     }
 
     /**
-<<<<<<< HEAD
      * 音频流进程引用
      * @type {import('child_process').ChildProcess}
      */
@@ -2121,7 +2117,7 @@
             
         } catch (error) {
             console.error('[WebSocket] 处理消息时出错:', error);
-=======
+    /**
      * 恢复视图状态
      * 在Webview变为可见时调用以恢复之前的状态
      */
@@ -2172,7 +2168,6 @@
     saveViewState(key, value) {
         if (this._viewState && key) {
             this._viewState[key] = value;
->>>>>>> 02ddf649
         }
     }
 }
