--- conflicted
+++ resolved
@@ -38,7 +38,7 @@
     /**
      * 设置WebSocket消息处理器
      */
-    setupWebSocketHandlers() {
+        setupWebSocketHandlers() {
         if (this._chatClient) {
             // 添加重连机制
             this._chatClient.onclose = () => {
@@ -61,52 +61,6 @@
                     const message = JSON.parse(event.data);
                     console.log('解析后的消息:', JSON.stringify(message, null, 2));
                     
-<<<<<<< HEAD
-                    // 处理所有类型为 'message' 的消息
-                    if (message.type === 'message' && message.content) {
-                        console.log('处理聊天消息:', message.content);
-                        console.log('消息发送者:', message.sender);
-                        console.log('消息内容类型:', typeof message.content);
-                        
-                        // 检测消息的 content 部分是否包含画布链接
-                        // 允许http或https，支持IP地址或域名，可选端口号
-                        const canvasLinkMatch = message.content.match(/https?:\/\/([^\/]+)\/canvas\/([^"\s]+)/);
-                        console.log('消息链接匹配结果:', canvasLinkMatch);
-                        
-                        if (canvasLinkMatch) {
-                            const serverAddress = canvasLinkMatch[1]; // 第一个捕获组是服务器地址(包含可选端口号)
-                            const canvasId = canvasLinkMatch[2]; // 第二个捕获组是画布ID
-                            console.log('检测到画布链接，服务器:', serverAddress);
-                            console.log('检测到画布链接，ID:', canvasId);
-                            
-                            // 询问用户是否下载远程画布
-                            const senderName = message.sender && message.sender.name ? message.sender.name : '其他用户';
-                            const answer = await vscode.window.showInformationMessage(
-                                `${senderName} 分享了一个画布，是否下载并打开？`, 
-                                '下载并打开', '忽略'
-                            );
-                            
-                            if (answer === '下载并打开') {
-                                // 构造完整链接
-                                const fullLink = `http://${serverAddress}/canvas/${canvasId}`;
-                                console.log('提取的完整链接:', fullLink);
-                                
-                                // 下载远程画布
-                                await this.downloadRemoteCanvas(canvasId, fullLink);
-                            }
-                        } else {
-                            console.log('未在消息中找到画布链接');
-                        }
-                        
-                        // 将消息显示在聊天界面中
-                        if (this._webviewView) {
-                            this._webviewView.webview.postMessage({
-                                command: 'chatResponse',
-                                sender: message.sender.name,
-                                content: message.content,
-                                time: new Date(message.timestamp).toLocaleTimeString([], {hour: '2-digit', minute: '2-digit'}),
-                                canvasData: message.canvasData
-=======
                     // 处理不同类型的消息
                     switch (message.type) {
                         case 'canvas':
@@ -120,6 +74,42 @@
                             break;
                             
                         case 'message':
+                            console.log('处理聊天消息:', message.content);
+                            console.log('消息发送者:', message.sender);
+                            console.log('消息内容类型:', typeof message.content);
+                            
+                            // 检测消息的 content 部分是否包含画布链接
+                            // 允许http或https，支持IP地址或域名，可选端口号
+                            if (message.content) {
+                                const canvasLinkMatch = message.content.match(/https?:\/\/([^\/]+)\/canvas\/([^"\s]+)/);
+                                console.log('消息链接匹配结果:', canvasLinkMatch);
+                                
+                                if (canvasLinkMatch) {
+                                    const serverAddress = canvasLinkMatch[1]; // 第一个捕获组是服务器地址(包含可选端口号)
+                                    const canvasId = canvasLinkMatch[2]; // 第二个捕获组是画布ID
+                                    console.log('检测到画布链接，服务器:', serverAddress);
+                                    console.log('检测到画布链接，ID:', canvasId);
+                                    
+                                    // 询问用户是否下载远程画布
+                                    const senderName = message.sender && message.sender.name ? message.sender.name : '其他用户';
+                                    const answer = await vscode.window.showInformationMessage(
+                                        `${senderName} 分享了一个画布，是否下载并打开？`, 
+                                        '下载并打开', '忽略'
+                                    );
+                                    
+                                    if (answer === '下载并打开') {
+                                        // 构造完整链接
+                                        const fullLink = `http://${serverAddress}/canvas/${canvasId}`;
+                                        console.log('提取的完整链接:', fullLink);
+                                        
+                                        // 下载远程画布
+                                        await this.downloadRemoteCanvas(canvasId, fullLink);
+                                    }
+                                } else {
+                                    console.log('未在消息中找到画布链接');
+                                }
+                            }
+                            
                             if (message.canvasData) {
                                 // 带画布数据的消息
                                 if (this._webviewView) {
@@ -198,7 +188,6 @@
                                 数据长度: message.audioData ? message.audioData.length : 0,
                                 当前用户ID: this._userId,
                                 是否WAV格式: message.format?.isWav || false
->>>>>>> 6998f5b8
                             });
                             
                             // 检查该消息是否是自己发送的
@@ -232,7 +221,6 @@
             };
         }
     }
-
     /**
      * 重新连接WebSocket
      */
@@ -948,7 +936,6 @@
      * @param {string} canvasId 画布ID
      * @param {string} canvasUrl 画布URL
      */
-<<<<<<< HEAD
     async downloadRemoteCanvas(canvasId, canvasUrl) {
         try {
             console.log('开始下载远程画布:', { canvasId, canvasUrl });
@@ -1198,7 +1185,6 @@
         } catch (error) {
             console.error('获取远程画布文件失败:', error);
             return [];
-=======
     handleChatMessage(message) {
         if (!this._webviewView || !message) return;
         
@@ -1230,7 +1216,6 @@
             }
         } catch (error) {
             console.error('处理聊天消息失败:', error);
->>>>>>> 6998f5b8
         }
     }
 
@@ -1358,7 +1343,7 @@
                 ipAddress
             );
             
-<<<<<<< HEAD
+
             // 添加消息处理
             const originalOnMessage = this._chatClient.onmessage;
             this._chatClient.onmessage = async (event) => {
@@ -1417,7 +1402,6 @@
                             sender: senderName,
                             content: message.content || '空消息',
                             time: new Date().toLocaleTimeString([], {hour: '2-digit', minute: '2-digit'})
-=======
             console.log('已连接到聊天服务器，用户ID:', userId);
             
             // 设置WebSocket消息处理
@@ -1436,7 +1420,6 @@
                         this._webviewView.webview.postMessage({
                             command: 'updateCurrentUser',
                             userId: userId
->>>>>>> 6998f5b8
                         });
                     }
                 }, 1000);
@@ -1504,41 +1487,41 @@
                     const command = message.command;
                     
                     switch (command) {
-                case 'switchTab':
-                    if (message.tabId === 'history') {
-                        // 切换到 History 标签页时刷新数据
-                        this.sendClipboardHistory();
-                    } else if (message.tabId === 'canvas') {
-                        // 切换到 Canvas 标签页时加载画布列表
-                        this.sendCanvasList();
-                    } else if (message.tabId === 'collab-area') {
-                        // 切换到协作区标签页时的处理
-                        this.handleCollabAreaTab();
-                    }
-                    this.handleTabSwitch(message.tabId);
-                    break;
-                case 'createCanvas':
-                    // 调用创建Excalidraw画布的命令
-                    vscode.commands.executeCommand('lingxixiezuo.createExcalidraw');
-                    break;
-                case 'getClipboardHistory':
-                    this.sendClipboardHistory();
-                    break;
-                case 'getCanvasList':
-                    this.sendCanvasList();
-                    break;
-                case 'openCanvas':
-                    // 打开指定路径的画布文件
-                    if (message.path) {
-                        try {
-                            const uri = vscode.Uri.file(message.path);
-                            await vscode.commands.executeCommand('vscode.open', uri);
-                        } catch (error) {
-                            console.error('打开画布文件失败:', error);
-                        }
-                    }
-                    break;
-                case 'sendChatMessage':
+                        case 'switchTab':
+                            if (message.tabId === 'history') {
+                                // 切换到 History 标签页时刷新数据
+                                this.sendClipboardHistory();
+                            } else if (message.tabId === 'canvas') {
+                                // 切换到 Canvas 标签页时加载画布列表
+                                this.sendCanvasList();
+                            } else if (message.tabId === 'collab-area') {
+                                // 切换到协作区标签页时的处理
+                                this.handleCollabAreaTab();
+                            }
+                            this.handleTabSwitch(message.tabId);
+                            break;
+                        case 'createCanvas':
+                            // 调用创建Excalidraw画布的命令
+                            vscode.commands.executeCommand('lingxixiezuo.createExcalidraw');
+                            break;
+                        case 'getClipboardHistory':
+                            this.sendClipboardHistory();
+                            break;
+                        case 'getCanvasList':
+                            this.sendCanvasList();
+                            break;
+                        case 'openCanvas':
+                            // 打开指定路径的画布文件
+                            if (message.path) {
+                                try {
+                                    const uri = vscode.Uri.file(message.path);
+                                    await vscode.commands.executeCommand('vscode.open', uri);
+                                } catch (error) {
+                                    console.error('打开画布文件失败:', error);
+                                }
+                            }
+                            break;
+                        case 'sendChatMessage':
                             // 处理发送聊天消息
                             if (message.message && this._chatClient && this._chatClient.readyState === WebSocket.OPEN) {
                                 try {
@@ -1577,98 +1560,94 @@
                                 vscode.window.showErrorMessage('未连接到聊天服务器，无法发送消息');
                             }
                             break;
-                case 'startChatServer':
-                    // 启动聊天室服务器
-                    vscode.commands.executeCommand('lingxixiezuo.startChatServer');
-                    break;
-                case 'stopChatServer':
-                    // 停止聊天室服务器
-                    vscode.commands.executeCommand('lingxixiezuo.stopChatServer');
-                    break;
-                case 'runAsrTest':
-                    // 运行ASR测试程序
-                    vscode.commands.executeCommand('lingxixiezuo.runAsrTest', {
-                        outputFile: message.outputFile
-                    });
-                    // 通知前端ASR测试已启动
-                    this._webviewView.webview.postMessage({
-                        command: 'asrTestStarted',
-                        outputFile: message.outputFile
-                    });
-                    break;
-                case 'connectToChatServer':
-                    // 连接到聊天室服务器
-                    this.connectToChatServer(message.port || 3000, message.ipAddress || 'localhost');
-                    break;
-                case 'disconnectFromChatServer':
-                    // 断开聊天室服务器连接
-                    this.disconnectFromChatServer();
-                    break;
-                case 'setUserName':
-                    // 设置用户名
-                    if (message.userName) {
-                        this._userName = message.userName;
-                    }
-                    break;
-                case 'agentQuery':
-                    // 处理Agent查询
-                    if (message.query) {
-                        this.handleAgentQuery(message.query, message.thinkingId);
-                    }
-                    break;
-                case 'updateApiKey': // 处理更新 API Key 的消息
-                    if (message.apiKey) {
-                        try {
-                            await context.secrets.store('lingxi.apiKey', message.apiKey);
-                            agentApi.updateConfig({ apiKey: message.apiKey }); // 更新 agentApi 配置
-                            vscode.window.showInformationMessage('智谱AI API Key 已保存。');
-                            // 通知 Webview 更新状态
-                            this._webviewView.webview.postMessage({ command: 'apiKeyStatus', isSet: true });
-                        } catch (error) {
-                            console.error('保存 API Key 失败:', error);
-                            vscode.window.showErrorMessage('保存 API Key 失败。');
-                        }
-                    }
-                    break;
-                case 'getApiKeyStatus': // 处理获取 API Key 状态的消息
-                    try {
-                        const apiKey = await context.secrets.get('lingxi.apiKey');
-                        this._webviewView.webview.postMessage({ command: 'apiKeyStatus', isSet: !!apiKey });
-                    } catch (error) {
-                        console.error('读取 API Key 状态失败:', error);
-                        this._webviewView.webview.postMessage({ command: 'apiKeyStatus', isSet: false });
-                    }
-                    break;
-                case 'copyToClipboard':
-                    // 复制文本到剪贴板
-                    if (message.text) {
-                        try {
-                            await vscode.env.clipboard.writeText(message.text);
+                        case 'startChatServer':
+                            // 启动聊天室服务器
+                            vscode.commands.executeCommand('lingxixiezuo.startChatServer');
+                            break;
+                        case 'stopChatServer':
+                            // 停止聊天室服务器
+                            vscode.commands.executeCommand('lingxixiezuo.stopChatServer');
+                            break;
+                        case 'runAsrTest':
+                            // 运行ASR测试程序
+                            vscode.commands.executeCommand('lingxixiezuo.runAsrTest', {
+                                outputFile: message.outputFile
+                            });
+                            // 通知前端ASR测试已启动
                             this._webviewView.webview.postMessage({
-                                command: 'clipboardCopyResult',
-                                success: true
+                                command: 'asrTestStarted',
+                                outputFile: message.outputFile
                             });
-                        } catch (error) {
-                            console.error('复制到剪贴板失败:', error);
-                            this._webviewView.webview.postMessage({
-                                command: 'clipboardCopyResult',
-                                success: false,
-                                error: error.message
-                            });
-                        }
-                    }
-                    break;
-                case 'showCanvasContextMenu':
-                    this.showCanvasContextMenu(message.path, message.name);
-                    break;
-<<<<<<< HEAD
-                case 'addMemoToCanvas':
-                    // 向画布添加纪要
-                    await this.addMemoToCanvas();
-                    break;
-            }
-        });
-=======
+                            break;
+                        case 'connectToChatServer':
+                            // 连接到聊天室服务器
+                            this.connectToChatServer(message.port || 3000, message.ipAddress || 'localhost');
+                            break;
+                        case 'disconnectFromChatServer':
+                            // 断开聊天室服务器连接
+                            this.disconnectFromChatServer();
+                            break;
+                        case 'setUserName':
+                            // 设置用户名
+                            if (message.userName) {
+                                this._userName = message.userName;
+                            }
+                            break;
+                        case 'agentQuery':
+                            // 处理Agent查询
+                            if (message.query) {
+                                this.handleAgentQuery(message.query, message.thinkingId);
+                            }
+                            break;
+                        case 'updateApiKey': // 处理更新 API Key 的消息
+                            if (message.apiKey) {
+                                try {
+                                    await context.secrets.store('lingxi.apiKey', message.apiKey);
+                                    agentApi.updateConfig({ apiKey: message.apiKey }); // 更新 agentApi 配置
+                                    vscode.window.showInformationMessage('智谱AI API Key 已保存。');
+                                    // 通知 Webview 更新状态
+                                    this._webviewView.webview.postMessage({ command: 'apiKeyStatus', isSet: true });
+                                } catch (error) {
+                                    console.error('保存 API Key 失败:', error);
+                                    vscode.window.showErrorMessage('保存 API Key 失败。');
+                                }
+                            }
+                            break;
+                        case 'getApiKeyStatus': // 处理获取 API Key 状态的消息
+                            try {
+                                const apiKey = await context.secrets.get('lingxi.apiKey');
+                                this._webviewView.webview.postMessage({ command: 'apiKeyStatus', isSet: !!apiKey });
+                            } catch (error) {
+                                console.error('读取 API Key 状态失败:', error);
+                                this._webviewView.webview.postMessage({ command: 'apiKeyStatus', isSet: false });
+                            }
+                            break;
+                        case 'copyToClipboard':
+                            // 复制文本到剪贴板
+                            if (message.text) {
+                                try {
+                                    await vscode.env.clipboard.writeText(message.text);
+                                    this._webviewView.webview.postMessage({
+                                        command: 'clipboardCopyResult',
+                                        success: true
+                                    });
+                                } catch (error) {
+                                    console.error('复制到剪贴板失败:', error);
+                                    this._webviewView.webview.postMessage({
+                                        command: 'clipboardCopyResult',
+                                        success: false,
+                                        error: error.message
+                                    });
+                                }
+                            }
+                            break;
+                        case 'showCanvasContextMenu':
+                            this.showCanvasContextMenu(message.path, message.name);
+                            break;
+                        case 'addMemoToCanvas':
+                            // 向画布添加纪要
+                            await this.addMemoToCanvas();
+                            break;
                         case 'executeCommand':
                             // 执行VSCode命令
                             if (message.commandId) {
@@ -1781,7 +1760,6 @@
                                 });
                             }
                             break;
-                        
                         case 'sendPrivateAudioMessage':
                             // 处理发送私聊语音消息
                             if (this._chatClient && this._chatClient.readyState === WebSocket.OPEN) {
@@ -1813,240 +1791,6 @@
                                     error: '未连接到聊天服务器'
                                 });
                             }
-                            break;
-                        case 'openAudioFile':
-                            // 处理使用系统播放器打开音频文件的请求
-                            if (message.filename) {
-                                try {
-                                    const fs = require('fs');
-                                    const path = require('path');
-                                    
-                                    // 构建音频文件路径 - 使用多种可能的路径
-                                    const rootPath = path.resolve(__dirname, '..');
-                                    const recordingsDir = path.join(rootPath, 'recordings');
-                                    
-                                    // 获取工作区路径
-                                    let workspacePath = '';
-                                    let workspaceRecordingsDir = null;
-                                    try {
-                                        const workspaceFolders = vscode.workspace.workspaceFolders;
-                                        if (workspaceFolders && workspaceFolders.length > 0) {
-                                            workspacePath = workspaceFolders[0].uri.fsPath;
-                                            workspaceRecordingsDir = path.join(workspacePath, 'recordings');
-                                            console.log('工作区recordings路径:', workspaceRecordingsDir);
-                                        }
-                                    } catch (error) {
-                                        console.error('获取工作区路径失败:', error);
-                                    }
-                                    
-                                    // 首先尝试工作区路径
-                                    let fullPath = workspaceRecordingsDir ? 
-                                        path.join(workspaceRecordingsDir, message.filename) : 
-                                        path.join(recordingsDir, message.filename);
-                                    
-                                    console.log('尝试播放音频文件:', fullPath);
-                                    
-                                    // 检查文件是否存在
-                                    if (fs.existsSync(fullPath)) {
-                                        // 读取文件并转为base64
-                                        const audioData = fs.readFileSync(fullPath);
-                                        const base64Data = audioData.toString('base64');
-                                        
-                                        console.log(`成功读取音频文件，大小: ${audioData.length} 字节，base64大小: ${base64Data.length} 字符`);
-                                        
-                                        // 创建一个临时的audio元素在Node.js环境播放
-                                        // 这里需要使用前端的Audio API，所以我们把数据发回前端
-                                        this._webviewView.webview.postMessage({
-                                            command: 'playAudioData',
-                                            audioData: base64Data,
-                                            filename: message.filename,  // 添加文件名
-                                            mimeType: 'audio/wav'  // 提供MIME类型
-                                        });
-                                    } else {
-                                        console.error('音频文件不存在:', fullPath);
-                                        
-                                        // 尝试查找音频文件的其他位置
-                                        console.log('尝试查找音频文件的其他位置');
-                                        
-                                        // 检查输入的文件名是否包含完整路径
-                                        const cleanFilename = path.basename(message.filename);
-                                        console.log('提取的文件名:', cleanFilename);
-                                        
-                                        // 尝试列出recordings文件夹内容查找类似文件名
-                                        try {
-                                            // 优先尝试工作区recordings目录
-                                            let recordingsFiles = [];
-                                            let searchedDir = '';
-                                            
-                                            if (workspaceRecordingsDir && fs.existsSync(workspaceRecordingsDir)) {
-                                                recordingsFiles = fs.readdirSync(workspaceRecordingsDir);
-                                                searchedDir = workspaceRecordingsDir;
-                                                console.log('工作区recordings文件夹中的文件列表:', recordingsFiles);
-                                            }
-                                            
-                                            // 如果工作区中没有找到文件，尝试插件目录
-                                            if (recordingsFiles.length === 0 && fs.existsSync(recordingsDir)) {
-                                                recordingsFiles = fs.readdirSync(recordingsDir);
-                                                searchedDir = recordingsDir;
-                                                console.log('插件目录recordings文件夹中的文件列表:', recordingsFiles);
-                                            }
-                                            
-                                            // 提取时间戳部分进行模糊匹配
-                                            if (cleanFilename.startsWith('recording_') && cleanFilename.includes('-')) {
-                                                const timestampParts = cleanFilename.replace('recording_', '').split('.')[0];
-                                                // 只取日期部分进行匹配，忽略毫秒部分
-                                                const datePartToMatch = timestampParts.substring(0, 16); // "2025-05-14T15-57" 格式
-                                                console.log('尝试匹配的日期部分:', datePartToMatch);
-                                                
-                                                // 查找文件名中包含此日期部分的文件
-                                                const matchingFiles = recordingsFiles.filter(file => 
-                                                    file.startsWith('recording_') && 
-                                                    file.includes(datePartToMatch)
-                                                );
-                                                
-                                                console.log('匹配到的文件:', matchingFiles);
-                                                
-                                                if (matchingFiles.length > 0) {
-                                                    // 使用第一个匹配的文件
-                                                    const matchedFile = matchingFiles[0];
-                                                    const matchedPath = path.join(searchedDir, matchedFile);
-                                                    
-                                                    try {
-                                                        console.log('找到匹配的文件:', matchedPath);
-                                                        const audioData = fs.readFileSync(matchedPath);
-                                                        const base64Data = audioData.toString('base64');
-                                                        
-                                                        console.log(`成功读取匹配的音频文件，大小: ${audioData.length} 字节`);
-                                                        
-                                                        // 确定文件的MIME类型
-                                                        let mimeType = 'audio/wav'; // 默认
-                                                        if (matchedPath.toLowerCase().endsWith('.mp3')) {
-                                                            mimeType = 'audio/mpeg';
-                                                        } else if (matchedPath.toLowerCase().endsWith('.m4a')) {
-                                                            mimeType = 'audio/mp4';
-                                                        } else if (matchedPath.toLowerCase().endsWith('.ogg')) {
-                                                            mimeType = 'audio/ogg';
-                                                        } else if (matchedPath.toLowerCase().endsWith('.aac')) {
-                                                            mimeType = 'audio/aac';
-                                                        }
-                                                        
-                                                        this._webviewView.webview.postMessage({
-                                                            command: 'playAudioData',
-                                                            audioData: base64Data,
-                                                            filename: matchedFile,
-                                                            mimeType: mimeType
-                                                        });
-                                                        
-                                                        fileFound = true;
-                                                        return;
-                                                    } catch (error) {
-                                                        console.error('读取音频文件失败:', error);
-                                                        this._webviewView.webview.postMessage({
-                                                            command: 'showError',
-                                                            text: `读取音频文件失败: ${error.message}`
-                                                        });
-                                                    }
-                                                }
-                                            }
-                                        } catch (dirError) {
-                                            console.error('列出recordings目录内容失败:', dirError);
-                                        }
-                                        
-                                        // 尝试多种路径组合
-                                        const potentialPaths = [];
-                                        
-                                        // 1. 工作区相关路径
-                                        if (workspaceRecordingsDir) {
-                                            potentialPaths.push(
-                                                path.join(workspaceRecordingsDir, cleanFilename),
-                                                // 考虑工作区中可能的子文件夹
-                                                path.join(workspacePath, 'recordings', 'audio', cleanFilename),
-                                                path.join(workspacePath, 'audio', cleanFilename)
-                                            );
-                                        }
-                                        
-                                        // 2. 插件相关路径
-                                        potentialPaths.push(
-                                            path.join('./recordings', cleanFilename),
-                                            path.join(process.cwd(), 'recordings', cleanFilename),
-                                            path.join(__dirname, '../recordings', cleanFilename),
-                                            path.join(rootPath, 'recordings', cleanFilename),
-                                            path.join(process.cwd(), '../recordings', cleanFilename),
-                                            path.join(rootPath, 'LingXiXieZuo-2-main', 'recordings', cleanFilename)
-                                        );
-                                        
-                                        // 3. 相对于工作区的可能路径
-                                        if (vscode.workspace.rootPath) {
-                                            potentialPaths.push(
-                                                path.join(vscode.workspace.rootPath, 'recordings', cleanFilename)
-                                            );
-                                        }
-                                        
-                                        let fileFound = false;
-                                        
-                                        for (const potentialPath of potentialPaths) {
-                                            console.log('尝试路径:', potentialPath);
-                                            
-                                            if (fs.existsSync(potentialPath)) {
-                                                console.log('在路径中找到文件:', potentialPath);
-                                                
-                                                try {
-                                                    const audioData = fs.readFileSync(potentialPath);
-                                                    const base64Data = audioData.toString('base64');
-                                                    
-                                                    console.log(`成功读取备选路径音频文件，大小: ${audioData.length} 字节`);
-                                                    
-                                                    // 确定文件的MIME类型
-                                                    let mimeType = 'audio/wav'; // 默认
-                                                    if (potentialPath.toLowerCase().endsWith('.mp3')) {
-                                                        mimeType = 'audio/mpeg';
-                                                    } else if (potentialPath.toLowerCase().endsWith('.m4a')) {
-                                                        mimeType = 'audio/mp4';
-                                                    } else if (potentialPath.toLowerCase().endsWith('.ogg')) {
-                                                        mimeType = 'audio/ogg';
-                                                    } else if (potentialPath.toLowerCase().endsWith('.aac')) {
-                                                        mimeType = 'audio/aac';
-                                                    }
-                                                    
-                                                    this._webviewView.webview.postMessage({
-                                                        command: 'playAudioData',
-                                                        audioData: base64Data,
-                                                        filename: cleanFilename,  // 添加文件名
-                                                        mimeType: mimeType
-                                                    });
-                                                    
-                                                    fileFound = true;
-                                                    break;
-                                                } catch (readError) {
-                                                    console.error('读取备选路径文件失败:', readError);
-                                                }
-                                            }
-                                        }
-                                        
-                                        if (!fileFound) {
-                                            console.error('在任何路径下都未找到音频文件:', cleanFilename);
-                                            this._webviewView.webview.postMessage({
-                                                command: 'audioPlaybackError',
-                                                error: '音频文件不存在，已尝试多个路径但无法找到'
-                                            });
-                                        }
-                                    }
-                                } catch (error) {
-                                    console.error('打开音频文件失败:', error);
-                                    this._webviewView.webview.postMessage({
-                                        command: 'showError',
-                                        text: `打开音频文件失败: ${error.message}`
-                                    });
-                                }
-                            }
-                            break;
-                            
-                        case 'stopAudioPlayback':
-                            // 处理停止音频播放请求
-                            // 由于音频播放实际上在前端进行，所以这里只需要通知前端停止播放
-                            this._webviewView.webview.postMessage({
-                                command: 'stopAudioPlayback'
-                            });
                             break;
                         case 'playAudioFile':
                             // 处理播放音频文件请求
@@ -2274,16 +2018,21 @@
                                 }
                             }
                             break;
+                        case 'stopAudioPlayback':
+                            // 处理停止音频播放请求
+                            // 由于音频播放实际上在前端进行，所以这里只需要通知前端停止播放
+                            this._webviewView.webview.postMessage({
+                                command: 'stopAudioPlayback'
+                            });
+                            break;
                         case 'executeStreamCommand':
                             // 执行音频流命令
                             this.executeAudioStreamCommand(message.script, message.args || []);
                             break;
-                        
                         case 'terminateStreamProcess':
                             // 终止音频流进程
                             this.terminateAudioStreamProcess();
                             break;
-                        
                         case 'sendWebSocketMessage':
                             // 发送WebSocket消息到服务器
                             this.sendWebSocketMessage(message.message);
@@ -2298,8 +2047,7 @@
             null,
             context.subscriptions
         );
->>>>>>> 6998f5b8
-    }
+    } 
 
     /**
      * 处理标签页切换
@@ -2420,7 +2168,6 @@
     }
 
     /**
-<<<<<<< HEAD
      * 获取最新的ASR结果文件
      * @returns {Promise<string|null>} 最新ASR结果文件的路径
      */
@@ -3079,7 +2826,6 @@
         } catch (error) {
             console.error('添加纪要到画布失败:', error);
             vscode.window.showErrorMessage(`添加纪要失败: ${error.message}`);
-=======
      * 音频流进程引用
      * @type {import('child_process').ChildProcess}
      */
@@ -3330,7 +3076,6 @@
             
         } catch (error) {
             console.error('[WebSocket] 处理消息时出错:', error);
->>>>>>> 6998f5b8
         }
     }
 }
