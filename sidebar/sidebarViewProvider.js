const vscode = require('vscode');
const fs = require('fs');
const path = require('path');
const { getClipboardHistory } = require('../clipboard');
const agentApi = require('../agent/agentApi');
const { connectToServer, sendMessage, disconnectFromServer, isConnected } = require('../chatroom/client');
const WebSocket = require('ws');
const { DOMParser, XMLSerializer } = require('xmldom');
const axios = require('axios');
const { v4: uuidv4 } = require('uuid');

/**
 * 灵犀协作侧边栏视图提供者
 * 负责渲染侧边栏Webview内容并处理标签页交互
 */
class LingxiSidebarProvider {
    /**
     * 构造函数
     * @param {vscode.ExtensionContext} context 插件上下文
     */
    constructor(context) {
        this._context = context;
        this._webviewView = null;
        this._chatClient = null;
        this._userName = `User_${Date.now().toString().slice(-4)}`;
        this._roomId = 'default';
        this._remoteCanvasDir = path.join(context.globalStoragePath, 'remote_canvas');
        
        // 确保远程画布目录存在
        if (!fs.existsSync(this._remoteCanvasDir)) {
            fs.mkdirSync(this._remoteCanvasDir, { recursive: true });
        }
        
        // 添加视图状态存储变量
        this._viewState = {
            activeTab: 'collab-area',
            activeInnerTab: 'chat',
            chatMessages: [],
            agentMessages: [],
            clipboardHistory: [],
            canvasList: [],
            mcpServerStatus: '未启动',
            chatServerConnected: false
        };
        
        // 设置WebSocket消息处理
        this.setupWebSocketHandlers();
    }

    /**
     * 设置WebSocket消息处理器
     */
        setupWebSocketHandlers() {
        if (this._chatClient) {
            // 添加重连机制
            this._chatClient.onclose = () => {
                console.log('WebSocket连接已关闭，尝试重连...');
                setTimeout(() => {
                    if (this._chatClient.readyState === WebSocket.CLOSED) {
                        this.reconnectWebSocket();
                    }
                }, 3000);
            };

            this._chatClient.onerror = (error) => {
                console.error('WebSocket错误:', error);
                vscode.window.showErrorMessage('WebSocket连接出错，正在尝试重连...');
            };

            this._chatClient.onmessage = async (event) => {
                try {
                    console.log('收到WebSocket消息:', event.data);
                    const message = JSON.parse(event.data);
                    console.log('解析后的消息:', JSON.stringify(message, null, 2));
                    
                    // 处理不同类型的消息
                    switch (message.type) {
                        case 'canvas':
                            console.log('处理画布消息:', message);
                            if (message.action === 'list' && message.canvasList) {
                                console.log('收到画布列表:', message.canvasList);
                                await this.handleCanvasList(message.canvasList);
                            } else {
                                await this.handleCanvasMessage(message);
                            }
                            break;
                            
                        case 'message':
                            console.log('处理聊天消息:', message.content);
                            console.log('消息发送者:', message.sender);
                            console.log('消息内容类型:', typeof message.content);
                            
                            // 检测消息的 content 部分是否包含画布链接
                            // 允许http或https，支持IP地址或域名，可选端口号
                            if (message.content) {
                                const canvasLinkMatch = message.content.match(/https?:\/\/([^\/]+)\/canvas\/([^"\s]+)/);
                                console.log('消息链接匹配结果:', canvasLinkMatch);
                                
                                if (canvasLinkMatch) {
                                    const serverAddress = canvasLinkMatch[1]; // 第一个捕获组是服务器地址(包含可选端口号)
                                    const canvasId = canvasLinkMatch[2]; // 第二个捕获组是画布ID
                                    console.log('检测到画布链接，服务器:', serverAddress);
                                    console.log('检测到画布链接，ID:', canvasId);
                                    
                                    // 询问用户是否下载远程画布
                                    const senderName = message.sender && message.sender.name ? message.sender.name : '其他用户';
                                    const answer = await vscode.window.showInformationMessage(
                                        `${senderName} 分享了一个画布，是否下载并打开？`, 
                                        '下载并打开', '忽略'
                                    );
                                    
                                    if (answer === '下载并打开') {
                                        // 构造完整链接
                                        const fullLink = `http://${serverAddress}/canvas/${canvasId}`;
                                        console.log('提取的完整链接:', fullLink);
                                        
                                        // 下载远程画布
                                        await this.downloadRemoteCanvas(canvasId, fullLink);
                                    }
                                } else {
                                    console.log('未在消息中找到画布链接');
                                }
                            }
                            
                            if (message.canvasData) {
                                // 带画布数据的消息
                                if (this._webviewView) {
                                    this._webviewView.webview.postMessage({
                                        command: 'chatResponse',
                                        sender: message.sender.name,
                                        content: message.content,
                                        time: new Date(message.timestamp).toLocaleTimeString([], {hour: '2-digit', minute: '2-digit'}),
                                        canvasData: message.canvasData
                                    });
                                }
                            } else {
                                // 普通文本消息
                                this.handleChatMessage(message);
                            }
                            break;
                            
                        case 'system':
                            // 处理系统消息(如用户加入/离开)
                            if (this._webviewView) {
                                this._webviewView.webview.postMessage({
                                    command: 'addSystemMessage',
                                    message: message
                                });
                            }
                            break;
                            
                        case 'audioMessage':
                            // 处理语音消息
                            if (this._webviewView) {
                                this._webviewView.webview.postMessage({
                                    command: 'addAudioMessage',
                                    message: message
                                });
                            }
                            break;
                            
                        case 'privateMessage':
                            // 处理私聊消息
                            if (this._webviewView) {
                                this._webviewView.webview.postMessage({
                                    command: 'addPrivateMessage',
                                    message: message
                                });
                            }
                            break;
                            
                        case 'privateAudioMessage':
                            // 处理私聊语音消息
                            if (this._webviewView) {
                                this._webviewView.webview.postMessage({
                                    command: 'addPrivateAudioMessage',
                                    message: message
                                });
                            }
                            break;
                            
                        case 'voiceConference':
                            // 转发语音会议消息到前端
                            console.log('收到会议消息, 转发到前端:', message);
                            if (this._webviewView) {
                                this._webviewView.webview.postMessage({
                                    command: 'forwardWebSocketMessage',
                                    wsMessage: message
                                });
                            }
                            break;
                            
                        case 'audioStream':
                            // 转发音频流消息到前端
                            console.log('收到音频流消息, 转发到前端:', {
                                序列号: message.sequence,
                                会议ID: message.conferenceId, 
                                发送者: message.senderId,
                                发送者名称: message.senderName,
                                数据长度: message.audioData ? message.audioData.length : 0,
                                当前用户ID: this._userId,
                                是否WAV格式: message.format?.isWav || false
                            });
                            
                            // 检查该消息是否是自己发送的
                            const isSelfMessage = message.senderId === this._userId;
                            if (isSelfMessage) {
                                console.log('音频流消息来自自己，但仍转发到前端以让前端决定是否播放');
                            }
                            
                            if (this._webviewView) {
                                try {
                                    this._webviewView.webview.postMessage({
                                        command: 'forwardWebSocketMessage',
                                        wsMessage: message
                                    });
                                    console.log('音频流消息已成功转发到前端, 序列号:', message.sequence);
                                } catch (err) {
                                    console.error('转发音频流消息到前端失败:', err);
                                }
                            } else {
                                console.error('无法转发音频流消息: webviewView未初始化');
                            }
                            break;
                            
                        default:
                            console.log('未处理的消息类型:', message.type);
                    }
                } catch (error) {
                    console.error('处理WebSocket消息时出错:', error);
                    vscode.window.showErrorMessage(`处理消息失败: ${error.message}`);
                }
            };
        }
    }
    /**
     * 重新连接WebSocket
     */
    async reconnectWebSocket() {
        try {
            console.log('尝试重新连接WebSocket...');
            if (this._chatClient) {
                this._chatClient.close();
            }
            
            // 重新连接
            this._chatClient = connectToServer(
                3000,
                this._roomId,
                `vscode_${Date.now()}`,
                this._userName
            );
            
            // 重新设置消息处理器
            this.setupWebSocketHandlers();
            
            vscode.window.showInformationMessage('WebSocket已重新连接');
        } catch (error) {
            console.error('重新连接WebSocket失败:', error);
            vscode.window.showErrorMessage(`重新连接失败: ${error.message}`);
        }
    }

    /**
     * 处理画布相关消息
     * @param {Object} message 消息数据
     */
    async handleCanvasMessage(message) {
        console.log('处理画布消息:', message);
        
        try {
            switch (message.action) {
                case 'getAll':
                    if (!message.canvasList || message.canvasList.length === 0) {
                        vscode.window.showInformationMessage('当前没有可用的画布');
                        return;
                    }
                    await this.saveAllCanvas(message.canvasList);
                    break;
                case 'update':
                    vscode.window.showInformationMessage(`画布 ${message.fileName} 已被其他用户更新`);
                    break;
                case 'error':
                    vscode.window.showErrorMessage(message.message || '拉取画布失败');
                    break;
            }
        } catch (error) {
            console.error('处理画布消息时出错:', error);
            vscode.window.showErrorMessage(`处理画布消息失败: ${error.message}`);
        }
    }

    /**
     * 保存所有画布到本地
     * @param {Array} canvasList 画布列表
     */
    async saveAllCanvas(canvasList) {
        try {
            console.log('开始保存画布:', canvasList);
            
            // 获取工作区根目录
            const workspaceFolders = vscode.workspace.workspaceFolders;
            if (!workspaceFolders || workspaceFolders.length === 0) {
                throw new Error('未打开工作区');
            }
            const workspaceRoot = workspaceFolders[0].uri.fsPath;

            // 保存每个画布
            for (const canvas of canvasList) {
                try {
                    // 获取最新版本
                    const latestVersion = canvas.versions[canvas.versions.length - 1];
                    if (!latestVersion) continue;

                    // 构建文件路径
                    const filePath = path.join(workspaceRoot, canvas.fileName);
                    
                    // 保存文件
                    await vscode.workspace.fs.writeFile(
                        vscode.Uri.file(filePath),
                        Buffer.from(latestVersion.content, 'utf8')
                    );
                    
                    console.log(`已保存画布: ${canvas.fileName}`);

                    // 自动打开保存的画布
                    const uri = vscode.Uri.file(filePath);
                    await vscode.commands.executeCommand('vscode.open', uri);
                } catch (error) {
                    console.error(`保存画布 ${canvas.fileName} 失败:`, error);
                }
            }

            vscode.window.showInformationMessage(`已保存并打开 ${canvasList.length} 个画布`);
        } catch (error) {
            console.error('保存画布失败:', error);
            vscode.window.showErrorMessage(`保存画布失败: ${error.message}`);
        }
    }

    /**
     * 处理画布版本历史
     * @param {Object} message 版本历史消息
     */
    async handleCanvasVersions(message) {
        console.log('处理画布版本历史:', message); // 添加日志
        
        try {
            if (!message.versions || !Array.isArray(message.versions) || message.versions.length === 0) {
                vscode.window.showInformationMessage(`画布 ${message.fileName} 没有可用的版本历史`);
                return;
            }

            // 显示版本选择列表
            const versionItems = message.versions.map((version, index) => ({
                label: `版本 ${index + 1}`,
                description: `由用户 ${version.userId || '未知用户'} 在 ${new Date(version.timestamp).toLocaleString()} 提交`,
                detail: `文件: ${message.fileName}`,
                version: version
            }));

            // 设置超时时间
            const timeoutPromise = new Promise((_, reject) => {
                setTimeout(() => reject(new Error('选择版本超时')), 30000);
            });

            // 显示版本选择列表，带超时处理
            const selected = await Promise.race([
                vscode.window.showQuickPick(versionItems, {
                    placeHolder: '选择要合并的版本',
                    ignoreFocusOut: true
                }),
                timeoutPromise
            ]);

            if (!selected) {
                vscode.window.showInformationMessage('未选择版本或选择超时');
                return;
            }

            console.log('选中版本:', selected.version); // 添加日志
            
            // 预览选中的版本
            await this.previewCanvas(message.fileName, selected.version.content);
            
            // 询问是否合并
            const mergeOptions = [
                { label: '是', description: '合并此版本到当前画布' },
                { label: '否', description: '取消合并' }
            ];

            const merge = await Promise.race([
                vscode.window.showQuickPick(mergeOptions, {
                    placeHolder: '是否合并此版本？',
                    ignoreFocusOut: true
                }),
                timeoutPromise
            ]);

            if (merge && merge.label === '是') {
                await this.mergeCanvasVersions(message.filePath, message.currentContent, selected.version.content);
            } else {
                vscode.window.showInformationMessage('已取消合并');
            }
        } catch (error) {
            console.error('处理版本历史时出错:', error);
            if (error.message === '选择版本超时') {
                vscode.window.showErrorMessage('选择版本超时，请重试');
            } else {
                vscode.window.showErrorMessage(`处理版本历史失败: ${error.message}`);
            }
        }
    }

    /**
     * 预览画布内容
     * @param {string} fileName 画布文件名
     * @param {string} content 画布内容
     */
    async previewCanvas(fileName, content) {
        try {
            console.log('预览画布:', fileName);
            
            if (!content) {
                throw new Error('画布内容为空');
            }

            // 创建临时文件
            const tempDir = path.join(this._context.globalStoragePath, 'temp');
            if (!fs.existsSync(tempDir)) {
                fs.mkdirSync(tempDir, { recursive: true });
            }
            
            const tempFile = path.join(tempDir, `preview_${fileName}`);
            await vscode.workspace.fs.writeFile(
                vscode.Uri.file(tempFile),
                Buffer.from(content, 'utf8')
            );

            // 先以文本形式预览
            const doc = await vscode.workspace.openTextDocument(tempFile);
            await vscode.window.showTextDocument(doc, {
                preview: true,
                viewColumn: vscode.ViewColumn.Beside
            });

            // 询问是否用Excalidraw打开
            const openWithExcalidraw = await vscode.window.showQuickPick([
                { label: '是', description: '使用Excalidraw打开此文件' },
                { label: '否', description: '保持文本预览' }
            ], {
                placeHolder: '是否使用Excalidraw打开此文件？'
            });

            if (openWithExcalidraw && openWithExcalidraw.label === '是') {
                // 使用Excalidraw打开文件
                await vscode.commands.executeCommand('vscode.open', vscode.Uri.file(tempFile));
            }
            
            // 延长临时文件保存时间到30分钟
            setTimeout(async () => {
                try {
                    await vscode.workspace.fs.delete(vscode.Uri.file(tempFile));
                } catch (error) {
                    console.error('删除临时预览文件失败:', error);
                }
            }, 30 * 60 * 1000); // 30分钟
        } catch (error) {
            console.error('预览画布失败:', error);
            vscode.window.showErrorMessage(`预览画布失败: ${error.message}`);
            throw error;
        }
    }

    /**
     * 处理聊天消息
     * @param {string} message 消息内容
     */
    async handleChatMessage(message) {
        console.log('收到聊天消息:', message);
        
        // 使用isConnected函数检查连接状态
        if (isConnected()) {
            // 直接发送用户消息，不需要包装
            sendMessage(message);
            console.log('已发送消息:', message);
        } else {
            console.log('聊天室未连接，无法处理消息');
            // 如果客户端未连接，提示用户启动聊天室服务
            if (this._webviewView) {
                this._webviewView.webview.postMessage({
                    command: 'chatResponse',
                    sender: '系统提示',
                    content: '聊天室服务未启动，请点击"启动聊天室"按钮启动服务，或在从机模式下连接到现有服务器。',
                    time: new Date().toLocaleTimeString([], {hour: '2-digit', minute: '2-digit'})
                });
            }
        }
    }

    /**
     * 自动保存文件
     * @param {string} filePath 文件路径
     * @returns {Promise<boolean>} 保存是否成功
     */
    async autoSaveFile(filePath) {
        try {
            console.log('尝试自动保存文件:', filePath);
            
            // 强制保存所有打开的文档
            const success = await vscode.workspace.saveAll(false);
            
            if (success) {
                console.log('所有文档已保存成功，包括:', filePath);
                
                // 为确保操作之间有足够间隔，等待短暂时间
                await new Promise(resolve => setTimeout(resolve, 300));
                
                return true;
            } else {
                console.log('文档保存可能失败，继续执行操作');
                return true; // 继续执行，这样既使保存失败也不会阻止后续操作
            }
        } catch (error) {
            console.error('自动保存文件失败:', error);
            // 即使保存失败，我们仍然返回true以允许继续执行操作
            return true;
        }
    }

    /**
     * 提交画布到协作服务器
     * @param {string} path 画布文件路径
     * @param {string} name 画布文件名
     */
    async submitCanvas(path, name) {
        try {
            // 尝试自动保存文件
            await this.autoSaveFile(path);
            
            // 读取画布文件内容
            const content = await vscode.workspace.fs.readFile(vscode.Uri.file(path));
            const contentStr = Buffer.from(content).toString('utf8');

            // 生成唯一ID
            const canvasId = `canvas_${Date.now()}_${Math.random().toString(36).substr(2, 9)}`;

            // 发送到WebSocket服务器
            if (this._chatClient && this._chatClient.readyState === WebSocket.OPEN) {
                // 获取当前WebSocket连接的URL
                const wsUrl = this._chatClient.url;
                // 从WebSocket URL中提取主机地址
                const host = wsUrl.replace('ws://', '').replace('wss://', '').split('/')[0];
                
                // 构造要发送的画布内容消息
                const message = {
                    type: 'canvas',
                    action: 'submit',
                    fileName: name,
                    filePath: path,
                    content: contentStr,
                    canvasId: canvasId,
                    timestamp: Date.now()
                };
                
                // 发送画布内容
                this._chatClient.send(JSON.stringify(message));

                // 创建画布链接，使用当前连接的主机地址
                const canvasLink = `http://${host}/canvas/${canvasId}`;
                
                // 构造并发送聊天消息
                const linkMessage = {
                    type: 'message',
                    content: `我提交了一个新的画布 "${name}"，可以通过以下链接访问：${canvasLink}`,
                    timestamp: Date.now(),
                    sender: {
                        id: `user_${Date.now()}`,
                        name: this._userName || '当前用户'
                    }
                };
                
                // 发送链接消息
                this._chatClient.send(JSON.stringify(linkMessage));

                vscode.window.showInformationMessage(`画布 ${name} 已提交，链接已发送到聊天室`);
                
                // 预览提交的画布
                await this.previewCanvas(name, contentStr);
            } else {
                vscode.window.showErrorMessage('未连接到协作服务器，请先连接');
            }
        } catch (error) {
            vscode.window.showErrorMessage(`提交画布失败: ${error.message}`);
        }
    }

    /**
     * 从协作服务器拉取画布
     * @param {string} filePath 当前画布文件路径
     * @param {string} name 当前画布文件名
     */
    async pullCanvas(filePath, name) {
        try {
            // 尝试自动保存文件
            await this.autoSaveFile(filePath);
            
            // 获取所有远程画布文件
            const remoteFiles = await this.getRemoteCanvasFiles();
            
            if (remoteFiles.length === 0) {
                vscode.window.showInformationMessage('没有可用的远程画布');
                return;
            }

            // 显示远程画布选择列表
            const items = remoteFiles.map(file => ({
                label: `画布_${file.id}.excalidraw`,
                description: `远程画布 (${new Date(file.timestamp).toLocaleString()})`,
                detail: `ID: ${file.id}`,
                file: file
            }));

            const selected = await vscode.window.showQuickPick(items, {
                placeHolder: '选择要合并的远程画布'
            });

            if (!selected) {
                vscode.window.showInformationMessage('已取消拉取操作');
                return;
            }

            // 显示正在拉取的提示
            const statusBarItem = vscode.window.createStatusBarItem(vscode.StatusBarAlignment.Right);
            statusBarItem.text = "$(sync~spin) 正在合并画布...";
            statusBarItem.show();

            try {
                // 读取远程画布内容
                const remoteContent = await vscode.workspace.fs.readFile(vscode.Uri.file(selected.file.path));
                let remoteJson;
                try {
                    remoteJson = JSON.parse(Buffer.from(remoteContent).toString('utf8'));
                } catch (error) {
                    console.error('解析远程画布内容失败:', error);
                    throw new Error('远程画布内容格式错误');
                }

                // 读取当前文件内容
                const currentContent = await vscode.workspace.fs.readFile(vscode.Uri.file(filePath));
                let currentJson;
                try {
                    currentJson = JSON.parse(Buffer.from(currentContent).toString('utf8'));
                } catch (error) {
                    console.error('解析当前文件内容失败:', error);
                    throw new Error('当前文件内容格式错误');
                }

                // 检查是否存在ID冲突
                const currentIds = new Map();
                currentJson.elements.forEach(element => {
                    currentIds.set(element.id, element);
                });

                // 冲突检测
                const conflicts = [];
                remoteJson.elements.forEach(remoteElement => {
                    if (currentIds.has(remoteElement.id)) {
                        const currentElement = currentIds.get(remoteElement.id);
                        // 检查元素是否相同
                        if (!this.areElementsEqual(currentElement, remoteElement)) {
                            conflicts.push({
                                id: remoteElement.id,
                                current: currentElement,
                                remote: remoteElement
                            });
                        }
                    }
                });

                if (conflicts.length > 0) {
                    console.log(`检测到 ${conflicts.length} 个ID冲突`);
                    
                    // 创建临时目录（如果不存在）
                    const pathModule = require('path');
                    const tempDir = path.join(this._context.globalStoragePath, 'temp_previews');
                    if (!fs.existsSync(tempDir)) {
                        fs.mkdirSync(tempDir, { recursive: true });
                    }
                    
                    const originalDir = pathModule.dirname(filePath);
                    const fileNameWithoutExt = name.replace('.excalidraw', '');
                    const timestamp = Date.now().toString().slice(-6);
                    
                    // 版本1：使用当前文件的冲突元素（本地优先）
                    const version1Json = JSON.parse(JSON.stringify(currentJson));
                    const mergedElements1 = [...version1Json.elements];
                    
                    // 添加不冲突的远程元素
                    remoteJson.elements.forEach(remoteElement => {
                        if (!currentIds.has(remoteElement.id)) {
                            mergedElements1.push(remoteElement);
                        }
                    });
                    
                    version1Json.elements = mergedElements1;
                    // 保存到临时目录
                    const version1FileName = `本地优先_${timestamp}.excalidraw`;
                    const version1Path = pathModule.join(tempDir, version1FileName);
                    
                    // 版本2：使用远程文件的冲突元素（远程优先）
                    const version2Json = JSON.parse(JSON.stringify(currentJson));
                    const mergedElements2 = version2Json.elements.filter(element => 
                        !conflicts.some(conflict => conflict.id === element.id)
                    );
                    
                    // 添加所有远程元素
                    remoteJson.elements.forEach(remoteElement => {
                        mergedElements2.push(remoteElement);
                    });
                    
                    version2Json.elements = mergedElements2;
                    // 保存到临时目录
                    const version2FileName = `远程优先_${timestamp}.excalidraw`;
                    const version2Path = pathModule.join(tempDir, version2FileName);
                    
                    // 保存两个临时版本
                    await vscode.workspace.fs.writeFile(
                        vscode.Uri.file(version1Path),
                        Buffer.from(JSON.stringify(version1Json, null, 2), 'utf8')
                    );
                    
                    await vscode.workspace.fs.writeFile(
                        vscode.Uri.file(version2Path),
                        Buffer.from(JSON.stringify(version2Json, null, 2), 'utf8')
                    );
                    
                    // 为了便于用户对比，同时打开两个临时预览，确保在不同窗口中打开
                    // 先打开第一个文件
                    await vscode.commands.executeCommand('vscode.open', vscode.Uri.file(version1Path));

                    // 使用 showTextDocument 打开第二个文件，并指定在旁边的编辑器组打开
                    const document = await vscode.workspace.openTextDocument(vscode.Uri.file(version2Path));
                    await vscode.window.showTextDocument(document, {
                        viewColumn: vscode.ViewColumn.Beside, // 在旁边的编辑器组打开
                        preview: false // 不是预览模式，这样文件不会被其他文件替换
                    });
                    
                    // 显示冲突提示并让用户选择要保存的最终版本
                    vscode.window.showInformationMessage(
                        `检测到 ${conflicts.length} 个ID冲突，已打开两个预览版本供对比。请选择要保存的最终版本：`,
                        '保存本地优先版本',
                        '保存远程优先版本',
                        '取消'
                    ).then(async selected => {
                        let finalJson;
                        if (selected === '保存本地优先版本') {
                            finalJson = version1Json;
                        } else if (selected === '保存远程优先版本') {
                            finalJson = version2Json;
                        } else {
                            vscode.window.showInformationMessage('已取消合并操作');
                            return;
                        }
                        
                        // 创建最终合并文件名
                        const mergedFileName = `${fileNameWithoutExt}_merged_${timestamp}.excalidraw`;
                        const mergedFilePath = pathModule.join(originalDir, mergedFileName);
                        
                        // 保存最终合并文件
                        await vscode.workspace.fs.writeFile(
                            vscode.Uri.file(mergedFilePath),
                            Buffer.from(JSON.stringify(finalJson, null, 2), 'utf8')
                        );
                        
                        // 打开最终合并文件
                        await vscode.commands.executeCommand('vscode.open', vscode.Uri.file(mergedFilePath));
                        vscode.window.showInformationMessage(`已创建并打开合并画布: ${mergedFileName}`);
                        
                        // 清理临时文件
                        try {
                            await vscode.workspace.fs.delete(vscode.Uri.file(version1Path), { useTrash: false });
                            await vscode.workspace.fs.delete(vscode.Uri.file(version2Path), { useTrash: false });
                        } catch (deleteError) {
                            console.log('清理临时文件时出错:', deleteError);
                            // 非致命错误，可以忽略
                        }
                    });
                } else {
                    // 无冲突，执行常规合并
                // 合并elements数组，只保留id不同的元素
                const mergedElements = [...currentJson.elements];
                const existingIds = new Set(currentJson.elements.map(e => e.id));
                
                    remoteJson.elements.forEach(element => {
                    if (!existingIds.has(element.id)) {
                        mergedElements.push(element);
                    }
                });

                    // 创建新的合并画布对象
                    const mergedJson = { ...currentJson };
                    mergedJson.elements = mergedElements;
                    
                    // 获取原始文件所在目录和文件名（不带扩展名）
                    const pathModule = require('path');
                    const originalDir = pathModule.dirname(filePath);
                    const fileNameWithoutExt = name.replace('.excalidraw', '');
                    
                    // 使用简单的命名方式
                    const timestamp = Date.now().toString().slice(-6);
                    const newFileName = `${fileNameWithoutExt}_merged_${timestamp}.excalidraw`;
                    const newFilePath = pathModule.join(originalDir, newFileName);
                    
                    console.log('新画布将保存至:', newFilePath);

                    // 保存合并后的内容到新文件
                await vscode.workspace.fs.writeFile(
                        vscode.Uri.file(newFilePath),
                        Buffer.from(JSON.stringify(mergedJson, null, 2), 'utf8')
                );

                // 打开合并后的文件
                    const uri = vscode.Uri.file(newFilePath);
                await vscode.commands.executeCommand('vscode.open', uri);
                    vscode.window.showInformationMessage(`已创建并打开合并画布: ${newFileName}`);
                }

            } finally {
                // 隐藏状态栏提示
                statusBarItem.dispose();
            }

        } catch (error) {
            console.error('拉取画布失败:', error);
            vscode.window.showErrorMessage(`拉取画布失败: ${error.message}`);
        }
    }

    /**
     * 比较两个元素是否相同
     * @param {Object} element1 第一个元素
     * @param {Object} element2 第二个元素
     * @returns {boolean} 是否相同
     */
    areElementsEqual(element1, element2) {
        // 简单比较：将元素转为JSON字符串比较
        // 忽略可能会自然变化的属性，如随机种子、版本号等
        const compareElement1 = { ...element1 };
        const compareElement2 = { ...element2 };
        
        // 忽略这些属性
        const ignoreProps = ['seed', 'versionNonce', 'version', 'updated'];
        ignoreProps.forEach(prop => {
            delete compareElement1[prop];
            delete compareElement2[prop];
        });
        
        return JSON.stringify(compareElement1) === JSON.stringify(compareElement2);
    }

    /**
     * 向 Webview 发送剪贴板历史记录
     */
    sendClipboardHistory() {
        if (!this._webviewView) {
            return;
        }

        const history = getClipboardHistory();
        // 格式化时间戳和类型
        const formatted = history.map(item => ({
            id: item.id,
            content: typeof item.content === 'string' ? item.content : JSON.stringify(item.content),
            type: item.type,
            time: item.timestamp ? new Date(item.timestamp).toLocaleString([], {year: 'numeric', month: '2-digit', day: '2-digit', hour: '2-digit', minute: '2-digit'}) : ''
        }));

        this._webviewView.webview.postMessage({ type: 'clipboardHistory', data: formatted });
    }

    /**
     * 扫描并获取工作区中的画布文件列表
     * @returns {Promise<Array<{name: string, path: string, lastModified: string}>>}
     */
    async loadCanvasList() {
        const canvasFiles = [];
        const workspaceFolders = vscode.workspace.workspaceFolders;
        
        if (!workspaceFolders || workspaceFolders.length === 0) {
            return canvasFiles;
        }
        
        try {
            // 搜索工作区中的.excalidraw文件
            const excalidrawFiles = await vscode.workspace.findFiles('**/*.excalidraw', '**/node_modules/**');
            
            for (const fileUri of excalidrawFiles) {
                try {
                    const fileStat = await vscode.workspace.fs.stat(fileUri);
                    const fileName = path.basename(fileUri.fsPath);
                    const relativePath = vscode.workspace.asRelativePath(fileUri.fsPath);
                    
                    canvasFiles.push({
                        name: fileName,
                        path: relativePath,
                        fullPath: fileUri.fsPath,
                        lastModified: new Date(fileStat.mtime).toLocaleString([], {year: 'numeric', month: '2-digit', day: '2-digit', hour: '2-digit', minute: '2-digit'})
                    });
                } catch (err) {
                    console.error(`获取文件信息失败: ${fileUri.fsPath}`, err);
                }
            }
            
            // 按修改时间降序排序，最新的在前面
            canvasFiles.sort((a, b) => {
                return new Date(b.lastModified) - new Date(a.lastModified);
            });
            
            return canvasFiles;
        } catch (error) {
            console.error('搜索画布文件失败:', error);
            return [];
        }
    }

    /**
     * 向Webview发送画布文件列表
     */
    async sendCanvasList() {
        if (!this._webviewView) {
            return;
        }
        
        try {
            const canvasList = await this.loadCanvasList();
            this._webviewView.webview.postMessage({ 
                type: 'canvasList', 
                data: canvasList 
            });
        } catch (error) {
            console.error('发送画布列表失败:', error);
        }
    }

    /**
     * 下载远程画布到临时目录
     * @param {string} canvasId 画布ID
     * @param {string} canvasUrl 画布URL
     */
    async downloadRemoteCanvas(canvasId, canvasUrl) {
        try {
            console.log('开始下载远程画布:', { canvasId, canvasUrl });
            
            if (!canvasId || !canvasUrl) {
                console.error('画布ID或URL为空:', { canvasId, canvasUrl });
                throw new Error('画布ID或URL不能为空');
            }
            
            // 下载画布内容
            console.log('发起axios请求:', canvasUrl);
            let response;
            try {
                response = await axios.get(canvasUrl, {
                    headers: {
                        'Accept': 'application/json, text/plain, */*',
                        'User-Agent': 'VSCode-Extension'
                    },
                    timeout: 10000, // 10秒超时
                    validateStatus: function (status) {
                        // 允许所有状态码通过，我们会手动处理错误
                        return true;
                    }
                });
                console.log('画布下载响应状态:', response.status);
                
                // 处理不同的状态码
                if (response.status === 404) {
                    console.error('画布不存在或已过期');
                    
                    // 显示错误信息，并询问用户是否创建本地画布
                    const answer = await vscode.window.showErrorMessage(
                        `远程画布 ${canvasId} 不存在或已过期，是否创建本地画布？`, 
                        '是', '否'
                    );
                    
                    if (answer === '是') {
                        // 创建本地空白画布
                        await this.createLocalCanvas(canvasId);
                        return; // 退出函数，不继续尝试下载
        } else {
                        throw new Error('远程画布不存在或已过期');
                    }
                } else if (response.status !== 200) {
                    console.error('响应状态不正确:', response.status, response.statusText);
                    throw new Error(`下载画布失败: ${response.status} ${response.statusText}`);
                }
            } catch (axiosError) {
                console.error('axios请求失败:', axiosError);
                
                // 如果是网络错误，给出更友好的提示
                if (axiosError.code === 'ECONNREFUSED' || axiosError.code === 'ENOTFOUND') {
                    const serverAddress = canvasUrl.split('/')[2];
                    const errorMsg = `无法连接到服务器 ${serverAddress}，请确认服务器地址正确且已启动`;
                    
                    // 询问用户是否创建本地画布
                    const answer = await vscode.window.showErrorMessage(
                        `${errorMsg}，是否创建本地画布？`, 
                        '是', '否'
                    );
                    
                    if (answer === '是') {
                        // 创建本地空白画布
                        await this.createLocalCanvas(canvasId);
                        return; // 退出函数，不继续尝试下载
                    } else {
                        throw new Error(errorMsg);
                    }
                } else if (axiosError.code === 'ETIMEDOUT') {
                    throw new Error(`连接服务器超时，请检查网络连接或服务器负载`);
                } else {
                    throw new Error(`请求画布失败: ${axiosError.message}`);
                }
            }

            let content;
            try {
                content = response.data;
                
                // 检查内容是否为空
                if (!content) {
                    throw new Error('画布内容为空');
                }
                
                // 如果内容是字符串但可能是JSON，尝试解析它
                if (typeof content === 'string') {
                    try {
                        const jsonContent = JSON.parse(content);
                        content = jsonContent;
                        console.log('成功解析JSON内容');
                    } catch (jsonError) {
                        // 不是有效的JSON，保持字符串格式
                        console.log('内容不是有效的JSON，保持字符串格式');
                    }
                }
                
                console.log('画布内容类型:', typeof content);
                if (typeof content === 'object') {
                    console.log('画布内容预览:', JSON.stringify(content).substring(0, 100) + '...');
                } else if (typeof content === 'string') {
                    console.log('画布内容长度:', content.length);
                    console.log('画布内容预览:', content.substring(0, 100) + '...');
                } else {
                    console.log('未知格式的画布内容:', typeof content);
                }
            } catch (contentError) {
                console.error('处理画布内容时出错:', contentError);
                throw new Error(`处理画布内容失败: ${contentError.message}`);
            }
            
            // 确保远程画布目录存在
            if (!fs.existsSync(this._remoteCanvasDir)) {
                fs.mkdirSync(this._remoteCanvasDir, { recursive: true });
            }
            
            // 保存到临时文件
            const tempFilePath = path.join(this._remoteCanvasDir, `remote_${canvasId}.excalidraw`);
            console.log('保存画布到临时文件:', tempFilePath);
            
            try {
                // 如果内容是对象，将其转换为字符串
                const contentToSave = typeof content === 'string' ? content : JSON.stringify(content, null, 2);
                
                await vscode.workspace.fs.writeFile(
                    vscode.Uri.file(tempFilePath),
                    Buffer.from(contentToSave, 'utf8')
                );
                console.log(`远程画布已成功保存到: ${tempFilePath}`);
                
                // 通知用户
                vscode.window.showInformationMessage(`已下载远程画布: ${canvasId}`);
                
                // 自动打开下载的画布文件
                const uri = vscode.Uri.file(tempFilePath);
                await vscode.commands.executeCommand('vscode.open', uri);
            } catch (writeError) {
                console.error('保存画布文件失败:', writeError);
                throw new Error(`保存画布文件失败: ${writeError.message}`);
            }
        } catch (error) {
            console.error('下载远程画布失败:', error);
            vscode.window.showErrorMessage(`下载远程画布失败: ${error.message}`);
        }
    }

    /**
     * 创建本地空白画布
     * @param {string} canvasId 画布ID
     * @returns {Promise<string>} 创建的画布路径
     */
    async createLocalCanvas(canvasId) {
        try {
            console.log('开始创建本地画布:', canvasId);
            
            // 创建空白画布内容 - 使用与submitCanvas方法相同的格式
            const emptyCanvas = {
                type: "excalidraw",
                version: 2,
                source: "VS Code 灵犀协作",
                elements: [],
                appState: {
                    viewBackgroundColor: "#ffffff",
                    currentItemFontFamily: 1,
                    gridSize: null,
                    theme: "light"
                },
                files: {}
            };
            
            // 确保远程画布目录存在
            if (!fs.existsSync(this._remoteCanvasDir)) {
                fs.mkdirSync(this._remoteCanvasDir, { recursive: true });
            }
            
            // 为了让ID格式保持一致，如果ID不是canvas_开头的，则添加canvas_前缀
            const formattedCanvasId = canvasId.startsWith('canvas_') ? 
                canvasId : 
                `canvas_${Date.now()}_${Math.random().toString(36).substr(2, 5)}`;
            
            // 保存到临时文件
            const localFilePath = path.join(this._remoteCanvasDir, `local_${formattedCanvasId}.excalidraw`);
            console.log('保存本地画布到文件:', localFilePath);
            
            await vscode.workspace.fs.writeFile(
                vscode.Uri.file(localFilePath),
                Buffer.from(JSON.stringify(emptyCanvas, null, 2), 'utf8')
            );
            
            console.log(`本地画布已成功创建: ${localFilePath}`);
            vscode.window.showInformationMessage(`已创建本地画布: ${formattedCanvasId}`);
            
            // 自动打开创建的画布文件
            const uri = vscode.Uri.file(localFilePath);
            await vscode.commands.executeCommand('vscode.open', uri);
            
            return localFilePath;
        } catch (error) {
            console.error('创建本地画布失败:', error);
            vscode.window.showErrorMessage(`创建本地画布失败: ${error.message}`);
            throw error;
        }
    }

    /**
     * 获取所有远程画布文件
     * @returns {Promise<Array<{id: string, path: string, timestamp: number}>>}
     */
    async getRemoteCanvasFiles() {
        try {
            console.log('开始获取远程画布文件列表');
            console.log('远程画布目录:', this._remoteCanvasDir);
            
            const files = await vscode.workspace.fs.readDirectory(vscode.Uri.file(this._remoteCanvasDir));
            console.log('目录中的文件列表:', files);
            
            const remoteFiles = [];

            for (const [fileName, fileType] of files) {
                console.log('处理文件:', { fileName, fileType });
                
                if (fileType === vscode.FileType.File && fileName.startsWith('remote_') && fileName.endsWith('.excalidraw')) {
                    const filePath = path.join(this._remoteCanvasDir, fileName);
                    const fileStat = await vscode.workspace.fs.stat(vscode.Uri.file(filePath));
                    const canvasId = fileName.replace('remote_', '').replace('.excalidraw', '');
                    
                    console.log('找到远程画布文件:', {
                        fileName,
                        filePath,
                        canvasId,
                        timestamp: fileStat.mtime
                    });
                    
                    remoteFiles.push({
                        id: canvasId,
                        path: filePath,
                        timestamp: fileStat.mtime
                    });
                }
            }

            console.log('找到的远程画布文件数量:', remoteFiles.length);
            // 按时间戳降序排序
            const sortedFiles = remoteFiles.sort((a, b) => b.timestamp - a.timestamp);
            console.log('排序后的远程画布文件:', sortedFiles);
            
            return sortedFiles;
        } catch (error) {
            console.error('获取远程画布文件失败:', error);
            return [];
    handleChatMessage(message) {
        if (!this._webviewView || !message) return;
        
        try {
            if (message.type === 'message' || message.type === 'system') {
                this._webviewView.webview.postMessage({
                    command: 'addChatMessage',
                    message
                });
            } else if (message.type === 'privateMessage') {
                this._webviewView.webview.postMessage({
                    command: 'addPrivateMessage',
                    message
                });
            } else if (message.type === 'audioMessage') {
                // 处理语音消息
                this._webviewView.webview.postMessage({
                    command: 'addAudioMessage',
                    message
                });
            } else if (message.type === 'privateAudioMessage') {
                // 处理私聊语音消息
                this._webviewView.webview.postMessage({
                    command: 'addPrivateAudioMessage',
                    message
                });
            } else if (message.type === 'canvas') {
                this.handleCanvasMessage(message);
            }
        } catch (error) {
            console.error('处理聊天消息失败:', error);
        }
    }

    /**
     * 处理Agent查询
     * @param {string} query 查询内容
     * @param {string} thinkingId 思考状态元素ID
     */
    async handleAgentQuery(query, thinkingId) {
        try {
            // 保存查询消息到状态
            if (!this._viewState.agentMessages) {
                this._viewState.agentMessages = [];
            }
            
            // 添加用户消息到状态
            this._viewState.agentMessages.push({
                role: 'user',
                content: query,
                timestamp: Date.now()
            });
            
            // 调用 agentApi 的 handleAgentQuery 方法处理查询
            console.log('调用 agentApi.handleAgentQuery：', query);
            const response = await agentApi.handleAgentQuery(query);
            console.log('Agent响应:', response);
            
            // 将响应保存到状态
            this._viewState.agentMessages.push({
                role: 'assistant',
                content: response,
                timestamp: Date.now()
            });
            
            // 发送响应到前端
            if (this._webviewView) {
                this._webviewView.webview.postMessage({
                    command: 'agentResponse',
                    thinkingId: thinkingId,
                    result: response
                });
            }
        } catch (error) {
            console.error('处理Agent查询失败:', error);
            
            // 出错时也需要通知前端
            if (this._webviewView) {
                this._webviewView.webview.postMessage({
                    command: 'agentResponse',
                    thinkingId: thinkingId,
                    result: `错误: ${error.message || '未知错误'}`
                });
            }
        }
    }

    /**
     * Webview 解析入口
     * @param {vscode.WebviewView} webviewView
     */
    resolveWebviewView(webviewView) {
        this._webviewView = webviewView;
        webviewView.webview.options = {
            enableScripts: true,
            // 允许加载本地资源
            localResourceRoots: [vscode.Uri.joinPath(this._context.extensionUri, 'sidebar')],
            retainContextWhenHidden: true  // 添加这个选项以在隐藏时保留Webview内容
        };
        webviewView.webview.html = this.getHtmlForWebview();
        
<<<<<<< HEAD
        // 监听Webview可见性变化
        webviewView.onDidChangeVisibility(() => {
            if (webviewView.visible) {
                console.log('灵犀协作侧边栏变为可见，恢复状态');
                this.restoreViewState();
            }
        });
        
        // 监听Webview消息
        this.setupMessageListeners(this._context);

        // 初始化API配置并立即向前端发送状态
        this.initializeApiConfiguration().then(() => {
            // 已在initializeApiConfiguration中向前端传递状态
        }).catch(error => {
            console.error('初始化API配置失败:', error);
        });
=======
        // 监听Webview消息，传递context
        this.setupMessageListeners(this._context);
>>>>>>> 11f25e99

        // 监听 webview 消息，实现 clipboardHistory 同步
        webviewView.webview.onDidReceiveMessage(async (message) => {
            if (message.type === 'getClipboardHistory') {
                this.sendClipboardHistory();
            } else if (message.command === 'switchTab') {
                // 保存当前活动标签页状态
                this._viewState.activeTab = message.tabId;
                
                if (message.tabId === 'history') {
                    // 切换到 History 标签页时刷新数据
                    this.sendClipboardHistory();
                } else if (message.tabId === 'canvas') {
                    // 切换到 Canvas 标签页时加载画布列表
                    this.sendCanvasList();
                }
                this.handleTabSwitch(message.tabId);
            } else if (message.command === 'switchInnerTab') {
                // 保存当前活动内部标签页状态
                this._viewState.activeInnerTab = message.innerTabId;
            } else if (message.type === 'getCanvasList') {
                // 响应画布列表请求
                this.sendCanvasList();
            } else if (message.command === 'openCanvas') {
                // 打开指定路径的画布文件
                if (message.path) {
                    try {
                        const uri = vscode.Uri.file(message.path);
                        await vscode.commands.executeCommand('vscode.open', uri);
                    } catch (error) {
                        console.error('打开画布文件失败:', error);
                    }
                }
            }
        });
    }

    /**
     * 初始化API配置
     */
    async initializeApiConfiguration() {
        try {
            // 不再从secrets加载API Key，但仍保留状态通知功能
            
            // 获取当前配置状态
            const config = agentApi.getConfig();
            const isDeepSeekKeySet = !!(config && config.deepseekApiKey);
            
            // 通知前端DeepSeek API Key状态
            if (this._webviewView) {
                this._webviewView.webview.postMessage({ 
                    command: 'deepseekApiKeyStatus', 
                    isSet: isDeepSeekKeySet 
                });
                
                // 同时通知常规状态
                this._webviewView.webview.postMessage({ 
                    command: 'apiKeyStatus', 
                    isSet: isDeepSeekKeySet  // 使用相同的状态，保持兼容性
                });
            }
        } catch (error) {
            console.error('初始化API配置失败:', error);
            throw error; // 重新抛出错误以便上层捕获
        }
    }

    /**
     * 处理协作区标签页相关初始化
     */
    handleCollabAreaTab() {
        // 协作区标签页切换处理，后续可根据需要添加功能
        console.log('切换到协作区标签页');
    }

    /**
     * 连接到聊天服务器
     * @param {number} port 服务器端口
     * @param {string} ipAddress 服务器IP地址
     */
    connectToChatServer(port = 3000, ipAddress = 'localhost') {
        try {
            console.log(`正在连接到聊天服务器 ${ipAddress}:${port}...`);
            
            const { connectToServer } = require('../chatroom/client');
            
            // 生成一个唯一的用户ID
            const userId = `vscode_${Date.now()}_${Math.floor(Math.random() * 10000)}`;
            this._userId = userId; // 在类实例中保存，确保可以在多个地方访问
            
            this._chatClient = connectToServer(
                port,
                this._roomId,
                userId, // 使用生成的一致ID
                this._userName,
                ipAddress
            );
            

            // 添加消息处理
            const originalOnMessage = this._chatClient.onmessage;
            this._chatClient.onmessage = async (event) => {
                // 调用原始处理函数
                if (originalOnMessage) {
                    originalOnMessage(event);
                }
                
                // 添加我们自己的处理逻辑
                try {
                    console.log('接收到WebSocket消息:', event.data);
                    const message = JSON.parse(event.data);
                    
                    // 检测消息是否包含画布链接
                    if (message.type === 'message' && message.content) {
                        console.log('检查消息是否包含画布链接:', message.content);
                        const canvasLinkPattern = /https?:\/\/([^\/]+)\/canvas\/([^"\s]+)/;
                        const canvasLinkMatch = message.content.match(canvasLinkPattern);
                        console.log('画布链接匹配结果:', canvasLinkMatch);
                        
                        if (canvasLinkMatch) {
                            const serverAddress = canvasLinkMatch[1]; // 第一个捕获组是服务器地址(包含可选端口号)
                            const canvasId = canvasLinkMatch[2]; // 第二个捕获组是画布ID
                            console.log('检测到画布链接，服务器:', serverAddress);
                            console.log('检测到画布链接，ID:', canvasId);
                            
                            // 询问用户是否下载远程画布
                            let senderName = '其他用户';
                            if (message.sender) {
                                if (typeof message.sender === 'object' && message.sender.name) {
                                    senderName = message.sender.name;
                                } else if (typeof message.sender === 'string') {
                                    senderName = message.sender;
                                }
                            }
                            const answer = await vscode.window.showInformationMessage(
                                `${senderName} 分享了一个画布，是否下载并打开？`, 
                                '下载并打开', '忽略'
                            );
                            
                            if (answer === '下载并打开') {
                                // 构造完整链接
                                const fullLink = `http://${serverAddress}/canvas/${canvasId}`;
                                console.log('提取的完整链接:', fullLink);
                                
                                // 下载远程画布
                                await this.downloadRemoteCanvas(canvasId, fullLink);
                            }
                        }
                    }
                    
                    // 将消息发送到前端
                    if (this._webviewView) {
                        this._webviewView.webview.postMessage({
                            command: 'chatResponse',
                            sender: senderName,
                            content: message.content || '空消息',
                            time: new Date().toLocaleTimeString([], {hour: '2-digit', minute: '2-digit'})
            console.log('已连接到聊天服务器，用户ID:', userId);
            
            // 设置WebSocket消息处理
            this.setupWebSocketHandlers();
            
            // 将用户ID通知前端，这对语音会议功能很重要
            if (this._webviewView) {
                this._webviewView.webview.postMessage({
                    command: 'updateCurrentUser',
                    userId: userId
                });
                
                // 多发送一次确保接收到
                setTimeout(() => {
                    if (this._webviewView) {
                        this._webviewView.webview.postMessage({
                            command: 'updateCurrentUser',
                            userId: userId
                        });
                    }
                }, 1000);
            }
            
            // 更新服务器状态
            if (this._webviewView) {
                this._webviewView.webview.postMessage({
                    command: 'chatServerStatus',
                    status: 'connected',
                    ipAddress: ipAddress,
                    port: port,
                    roomId: this._roomId,
                    userId: userId // 也在这里包含用户ID
                });
            }
            
            vscode.window.showInformationMessage(`已连接到聊天服务器: ${ipAddress}:${port}`);
            
            return this._chatClient;
        } catch (error) {
            console.error('连接聊天服务器失败:', error);
            vscode.window.showErrorMessage(`连接失败: ${error.message}`);
            
            if (this._webviewView) {
                this._webviewView.webview.postMessage({
                    command: 'chatServerStatus',
                    status: 'error',
                    error: error.message
                });
            }
            
            return null;
        }
    }
    
    /**
     * 断开聊天室服务器连接
     */
    disconnectFromChatServer() {
        if (this._chatClient) {
            disconnectFromServer(true); // 明确标记为手动断开
            this._chatClient = null;
            
            // 通知前端断开连接
            if (this._webviewView) {
                this._webviewView.webview.postMessage({
                    command: 'chatServerStatus',
                    status: 'disconnected'
                });
            }
        }
    }

    /**
     * 设置Webview消息监听器
     * @param {vscode.ExtensionContext} context - 传递 context 用于访问 secrets
     */
    setupMessageListeners(context) { // 接收 context
<<<<<<< HEAD
        this._webviewView.webview.onDidReceiveMessage(async (message) => {
            switch (message.command) {
                case 'switchTab':
                    if (message.tabId === 'history') {
                        // 切换到 History 标签页时刷新数据
                        this.sendClipboardHistory();
                    } else if (message.tabId === 'canvas') {
                        // 切换到 Canvas 标签页时加载画布列表
                        this.sendCanvasList();
                    } else if (message.tabId === 'collab-area') {
                        // 切换到协作区标签页时的处理
                        this.handleCollabAreaTab();
                    }
                    this.handleTabSwitch(message.tabId);
                    break;
                case 'switchInnerTab':
                    // 处理内部标签切换
                    this.saveViewState('activeInnerTab', message.innerTabId);
                    break;
                case 'saveViewState':
                    // 处理保存视图状态的请求
                    if (message.key) {
                        this.saveViewState(message.key, message.value);
                    }
                    break;
                case 'createCanvas':
                    // 调用创建Excalidraw画布的命令
                    vscode.commands.executeCommand('lingxixiezuo.createExcalidraw');
                    break;
                case 'getClipboardHistory':
                    this.sendClipboardHistory();
                    break;
                case 'getCanvasList':
                    this.sendCanvasList();
                    break;
                case 'openCanvas':
                    // 打开指定路径的画布文件
                    if (message.path) {
                        try {
                            const uri = vscode.Uri.file(message.path);
                            await vscode.commands.executeCommand('vscode.open', uri);
                        } catch (error) {
                            console.error('打开画布文件失败:', error);
                        }
                    }
                    break;
                case 'sendChatMessage':
                    // 处理聊天消息
                    if (message.message) {
                        this.handleChatMessage(message.message);
                    }
                    break;
                case 'startChatServer':
                    // 启动聊天室服务器
                    vscode.commands.executeCommand('lingxixiezuo.startChatServer');
                    break;
                case 'stopChatServer':
                    // 停止聊天室服务器
                    vscode.commands.executeCommand('lingxixiezuo.stopChatServer');
                    break;
                case 'connectToChatServer':
                    // 连接到聊天室服务器
                    this.connectToChatServer(message.port || 3000, message.ipAddress || 'localhost');
                    break;
                case 'disconnectFromChatServer':
                    // 断开聊天室服务器连接
                    this.disconnectFromChatServer();
                    break;
                case 'setUserName':
                    // 设置用户名
                    if (message.userName) {
                        this._userName = message.userName;
                    }
                    break;
                case 'agentQuery':
                    // 处理Agent查询
                    if (message.query) {
                        this.handleAgentQuery(message.query, message.thinkingId);
                    }
                    break;
                case 'saveApiKey': // 处理更新智谱API Key的消息
                    if (message.apiKey) {
                        try {
                            // 不再持久化存储API Key到secrets
                            // 只更新当前会话中的设置
                            console.log('正在保存智谱AI API Key...');
                            agentApi.updateConfig({ 
                                zhipuApiKey: message.apiKey 
                            }); // 直接使用zhipuApiKey参数而不是apiKey
                            vscode.window.showInformationMessage('智谱AI API Key 已保存至当前会话。');
                            
                            // 获取最新配置并检查状态
                            const config = agentApi.getConfig();
                            console.log('保存后的智谱AI配置:', config);
                            const isKeySet = !!(config && config.zhipuApiKey);
                            
                            // 通知 Webview 更新状态
                            this._webviewView.webview.postMessage({ 
                                command: 'apiKeyStatus', 
                                isSet: isKeySet
                            });
                            console.log('已发送智谱AI API Key状态更新:', isKeySet);
                        } catch (error) {
                            console.error('保存智谱API Key 失败:', error);
                            vscode.window.showErrorMessage('保存智谱AI API Key 失败。');
                        }
                    }
                    break;
                case 'saveDeepSeekApiKey': // 处理更新DeepSeek API Key的消息
                    if (message.apiKey) {
                        try {
                            // 不再持久化存储API Key到secrets
                            // 只更新当前会话中的设置
                            console.log('正在保存DeepSeek API Key...');
                            agentApi.updateConfig({ 
                                deepseekApiKey: message.apiKey 
                            }); // 更新 agentApi 配置
                            vscode.window.showInformationMessage('DeepSeek API Key 已保存至当前会话。');
                            
                            // 获取最新配置并检查状态
                            const config = agentApi.getConfig();
                            console.log('保存后的DeepSeek配置:', config);
                            const isKeySet = !!(config && config.deepseekApiKey);
                            
                            // 通知 Webview 更新状态
                            this._webviewView.webview.postMessage({ 
                                command: 'deepseekApiKeyStatus', 
                                isSet: isKeySet
                            });
                            console.log('已发送DeepSeek API Key状态更新:', isKeySet);
                        } catch (error) {
                            console.error('保存DeepSeek API Key 失败:', error);
                            vscode.window.showErrorMessage('保存DeepSeek API Key 失败。');
                        }
                    }
                    break;
                case 'setAIProvider': // 处理AI提供商切换
                    // 所有提供商均设置为deepseek
                    try {
                        // 更新提供商配置
                        const updateConfig = { provider: 'deepseek' };
                        
                        // 如果同时传入了model，一并更新
                        if (message.model) {
                            updateConfig.deepseekModel = message.model;
                        }
                        
                        // 更新配置
                        agentApi.updateConfig(updateConfig);
                        console.log(`已设置为DeepSeek，模型: ${message.model || '默认'}`);
                        vscode.window.showInformationMessage(`已设置为DeepSeek模型。`);
                    } catch (error) {
                        console.error('设置DeepSeek提供商失败:', error);
                        vscode.window.showErrorMessage('设置DeepSeek提供商失败。');
                    }
                    break;
                case 'setAIModel': // 处理模型选择
                    // 移除处理智谱AI模型选择，所有模型均设置为deepseek模型
                    if (message.model) {
                        try {
                            agentApi.updateConfig({ deepseekModel: message.model });
                            console.log(`已切换DeepSeek模型至: ${message.model}`);
                            vscode.window.showInformationMessage(`已切换至DeepSeek ${message.model} 模型。`);
                        } catch (error) {
                            console.error('更新DeepSeek模型失败:', error);
                            vscode.window.showErrorMessage('更新DeepSeek模型失败。');
                        }
                    }
                    break;
                case 'setDeepSeekModel': // 处理DeepSeek模型选择
                    if (message.model) {
                        try {
                            agentApi.updateConfig({ deepseekModel: message.model });
                            console.log(`已切换DeepSeek模型至: ${message.model}`);
                            vscode.window.showInformationMessage(`已切换至DeepSeek ${message.model} 模型。`);
                        } catch (error) {
                            console.error('更新DeepSeek模型失败:', error);
                            vscode.window.showErrorMessage('更新DeepSeek模型失败。');
                        }
                    }
                    break;
                case 'getApiKeyStatus': // 处理获取API Key状态的消息，重定向到DeepSeek
                    // 重定向到DeepSeek API Key状态
                    try {
                        const config = agentApi.getConfig();
                        console.log('检查DeepSeek API Key状态:', config);
                        const isKeySet = !!(config && config.deepseekApiKey);
                        console.log('DeepSeek API Key是否已设置:', isKeySet);
                        this._webviewView.webview.postMessage({ 
                            command: 'apiKeyStatus', 
                            isSet: isKeySet 
                        });
                    } catch (error) {
                        console.error('获取DeepSeek API Key状态失败:', error);
                        this._webviewView.webview.postMessage({ 
                            command: 'apiKeyStatus', 
                            isSet: false,
                            error: error.message
                        });
                    }
                    break;
                case 'getDeepSeekApiKeyStatus': // 处理获取DeepSeek API Key 状态的消息
                    // 检查API Key是否已设置 - 直接检查config对象
                    try {
                        const config = agentApi.getConfig();
                        console.log('检查DeepSeek API Key状态:', config);
                        const isDeepSeekKeySet = !!(config && config.deepseekApiKey);
                        console.log('DeepSeek API Key是否已设置:', isDeepSeekKeySet);
                        this._webviewView.webview.postMessage({ 
                            command: 'deepseekApiKeyStatus', 
                            isSet: isDeepSeekKeySet 
                        });
                    } catch (error) {
                        console.error('获取DeepSeek API Key状态失败:', error);
                        this._webviewView.webview.postMessage({ 
                            command: 'deepseekApiKeyStatus', 
                            isSet: false,
                            error: error.message
                        });
                    }
                    break;
                case 'toggleMcpServer': // 处理MCP服务器启用/禁用
                    if (message.isEnabled) {
                        try {
                            // 使用扩展上下文路径找到服务器脚本
                            // 构建服务器脚本的绝对路径
                            const serverPath = path.join(this._context.extensionPath, 'agent', message.serverPath || 'server.js');
                            
                            console.log(`正在启动MCP服务器，脚本路径: ${serverPath}`);
                            
                            // 检查文件是否存在
                            if (!fs.existsSync(serverPath)) {
                                throw new Error(`服务器脚本文件不存在: ${serverPath}`);
                            }
                            
                            // 获取工作区目录
                            let workspaceDir = '';
                            if (vscode.workspace.workspaceFolders && vscode.workspace.workspaceFolders.length > 0) {
                                workspaceDir = vscode.workspace.workspaceFolders[0].uri.fsPath;
                                console.log(`为MCP服务器提供工作区目录: ${workspaceDir}`);
                            }
                            
                            // 启动MCP服务器，传递工作区目录
                            await agentApi.connectToServer(serverPath, workspaceDir);
                            
                            // 通知前端更新状态
                            this._webviewView.webview.postMessage({ 
                                command: 'mcpServerStatus', 
                                status: '运行中'
                            });
                            
                            vscode.window.showInformationMessage('MCP服务器已启动');
                        } catch (error) {
                            console.error('启动MCP服务器失败:', error);
                            this._webviewView.webview.postMessage({ 
                                command: 'mcpServerStatus', 
                                status: '启动失败'
                            });
                            vscode.window.showErrorMessage(`启动MCP服务器失败: ${error.message}`);
                        }
                    } else {
                        try {
                            // 停止MCP服务器
                            console.log('正在停止MCP服务器');
                            agentApi.cleanup();
                            
                            // 通知前端更新状态
                            this._webviewView.webview.postMessage({ 
                                command: 'mcpServerStatus', 
                                status: '已停止'
                            });
                            
                            vscode.window.showInformationMessage('MCP服务器已停止');
                        } catch (error) {
                            console.error('停止MCP服务器失败:', error);
                            vscode.window.showErrorMessage(`停止MCP服务器失败: ${error.message}`);
                        }
                    }
                    break;
                case 'copyToClipboard':
                    // 复制文本到剪贴板
                    if (message.text) {
                        try {
                            await vscode.env.clipboard.writeText(message.text);
=======
        this._webviewView.webview.onDidReceiveMessage(
            async (message) => {
                console.log('收到来自Webview的消息:', message);
                
                try {
                    const command = message.command;
                    
                    switch (command) {
                        case 'switchTab':
                            if (message.tabId === 'history') {
                                // 切换到 History 标签页时刷新数据
                                this.sendClipboardHistory();
                            } else if (message.tabId === 'canvas') {
                                // 切换到 Canvas 标签页时加载画布列表
                                this.sendCanvasList();
                            } else if (message.tabId === 'collab-area') {
                                // 切换到协作区标签页时的处理
                                this.handleCollabAreaTab();
                            }
                            this.handleTabSwitch(message.tabId);
                            break;
                        case 'createCanvas':
                            // 调用创建Excalidraw画布的命令
                            vscode.commands.executeCommand('lingxixiezuo.createExcalidraw');
                            break;
                        case 'getClipboardHistory':
                            this.sendClipboardHistory();
                            break;
                        case 'getCanvasList':
                            this.sendCanvasList();
                            break;
                        case 'openCanvas':
                            // 打开指定路径的画布文件
                            if (message.path) {
                                try {
                                    const uri = vscode.Uri.file(message.path);
                                    await vscode.commands.executeCommand('vscode.open', uri);
                                } catch (error) {
                                    console.error('打开画布文件失败:', error);
                                }
                            }
                            break;
                        case 'sendChatMessage':
                            // 处理发送聊天消息
                            if (message.message && this._chatClient && this._chatClient.readyState === WebSocket.OPEN) {
                                try {
                                    // 使用chatroom/client.js中的函数发送文本消息
                                    const chatClient = require('../chatroom/client');
                                    const success = await chatClient.sendMessage(message.message);
                                    
                                    console.log('文本消息已发送:', message.message);
                                    
                                    // 直接在前端显示消息
                                    if (success) {
                                        // 构建一个本地消息对象，模拟从服务器返回的消息
                                        const localMessage = {
                                            type: 'message',
                                            userId: this._chatClient._userId || 'unknown_user',
                                            sender: {
                                                id: this._chatClient._userId,
                                                name: this._userName
                                            },
                                            content: message.message,
                                            timestamp: Date.now(),
                                            isLocalMessage: true // 标记为本地发送的消息
                                        };
                                        
                                        // 给前端发送消息
                                        this._webviewView.webview.postMessage({
                                            command: 'addChatMessage',
                                            message: localMessage
                                        });
                                    }
                                } catch (error) {
                                    console.error('发送文本消息失败:', error);
                                    vscode.window.showErrorMessage(`发送消息失败: ${error.message}`);
                                }
                            } else if (!this._chatClient || this._chatClient.readyState !== WebSocket.OPEN) {
                                vscode.window.showErrorMessage('未连接到聊天服务器，无法发送消息');
                            }
                            break;
                        case 'startChatServer':
                            // 启动聊天室服务器
                            vscode.commands.executeCommand('lingxixiezuo.startChatServer');
                            break;
                        case 'stopChatServer':
                            // 停止聊天室服务器
                            vscode.commands.executeCommand('lingxixiezuo.stopChatServer');
                            break;
                        case 'runAsrTest':
                            // 运行ASR测试程序
                            vscode.commands.executeCommand('lingxixiezuo.runAsrTest', {
                                outputFile: message.outputFile
                            });
                            // 通知前端ASR测试已启动
>>>>>>> 11f25e99
                            this._webviewView.webview.postMessage({
                                command: 'asrTestStarted',
                                outputFile: message.outputFile
                            });
                            break;
                        case 'connectToChatServer':
                            // 连接到聊天室服务器
                            this.connectToChatServer(message.port || 3000, message.ipAddress || 'localhost');
                            break;
                        case 'disconnectFromChatServer':
                            // 断开聊天室服务器连接
                            this.disconnectFromChatServer();
                            break;
                        case 'setUserName':
                            // 设置用户名
                            if (message.userName) {
                                this._userName = message.userName;
                            }
                            break;
                        case 'agentQuery':
                            // 处理Agent查询
                            if (message.query) {
                                this.handleAgentQuery(message.query, message.thinkingId);
                            }
                            break;
                        case 'updateApiKey': // 处理更新 API Key 的消息
                            if (message.apiKey) {
                                try {
                                    await context.secrets.store('lingxi.apiKey', message.apiKey);
                                    agentApi.updateConfig({ apiKey: message.apiKey }); // 更新 agentApi 配置
                                    vscode.window.showInformationMessage('智谱AI API Key 已保存。');
                                    // 通知 Webview 更新状态
                                    this._webviewView.webview.postMessage({ command: 'apiKeyStatus', isSet: true });
                                } catch (error) {
                                    console.error('保存 API Key 失败:', error);
                                    vscode.window.showErrorMessage('保存 API Key 失败。');
                                }
                            }
                            break;
                        case 'getApiKeyStatus': // 处理获取 API Key 状态的消息
                            try {
                                const apiKey = await context.secrets.get('lingxi.apiKey');
                                this._webviewView.webview.postMessage({ command: 'apiKeyStatus', isSet: !!apiKey });
                            } catch (error) {
                                console.error('读取 API Key 状态失败:', error);
                                this._webviewView.webview.postMessage({ command: 'apiKeyStatus', isSet: false });
                            }
                            break;
                        case 'copyToClipboard':
                            // 复制文本到剪贴板
                            if (message.text) {
                                try {
                                    await vscode.env.clipboard.writeText(message.text);
                                    this._webviewView.webview.postMessage({
                                        command: 'clipboardCopyResult',
                                        success: true
                                    });
                                } catch (error) {
                                    console.error('复制到剪贴板失败:', error);
                                    this._webviewView.webview.postMessage({
                                        command: 'clipboardCopyResult',
                                        success: false,
                                        error: error.message
                                    });
                                }
                            }
                            break;
                        case 'showCanvasContextMenu':
                            this.showCanvasContextMenu(message.path, message.name);
                            break;
                        case 'addMemoToCanvas':
                            // 向画布添加纪要
                            await this.addMemoToCanvas();
                            break;
                        case 'executeCommand':
                            // 执行VSCode命令
                            if (message.commandId) {
                                try {
                                    // 执行命令
                                    const result = await vscode.commands.executeCommand(message.commandId, message.args);
                                    
                                    // 如果是录音命令，处理录音结果
                                    if (message.commandId === 'lingxixiezuo.recordAudio') {
                                        if (result) {
                                            // 成功获取到录音数据
                                            this._webviewView.webview.postMessage({
                                                command: 'audioRecordResult',
                                                success: true,
                                                audioData: result.audioData,
                                                audioFilename: result.filename,
                                                duration: message.args?.duration || 5 // 默认5秒
                                            });
                                        } else {
                                            // 录音被取消或失败
                                            this._webviewView.webview.postMessage({
                                                command: 'audioRecordResult',
                                                success: false,
                                                error: '录音被取消或失败'
                                            });
                                        }
                                    }
                                } catch (error) {
                                    console.error(`执行命令 ${message.commandId} 失败:`, error);
                                    // 通知前端执行失败
                                    this._webviewView.webview.postMessage({
                                        command: 'commandResult',
                                        commandId: message.commandId,
                                        success: false,
                                        error: error.message
                                    });
                                    
                                    // 如果是录音命令，还需要发送特定的录音失败消息
                                    if (message.commandId === 'lingxixiezuo.recordAudio') {
                                        this._webviewView.webview.postMessage({
                                            command: 'audioRecordResult',
                                            success: false,
                                            error: error.message
                                        });
                                    }
                                }
                            }
                            break;
                        case 'showError':
                            // 显示错误消息
                            if (message.text) {
                                vscode.window.showErrorMessage(message.text);
                            }
                            break;
                        case 'sendAudioMessage':
                            // 处理发送语音消息
                            if (this._chatClient && this._chatClient.readyState === WebSocket.OPEN) {
                                try {
                                    const { audioData, duration, audioFilename, messageId } = message;
                                    // 使用chatroom/client.js中的函数发送语音消息
                                    const chatClient = require('../chatroom/client');
                                    const success = await chatClient.sendAudioMessage(audioData, duration, audioFilename, messageId);
                                    
                                    console.log('语音消息已发送，使用ID:', messageId, '文件名:', audioFilename);
                                    
                                    // 直接在前端显示消息
                                    if (success) {
                                        // 构建一个本地消息对象，模拟从服务器返回的消息
                                        const localMessage = {
                                            type: 'audioMessage',
                                            userId: this._chatClient._userId || 'unknown_user',
                                            sender: {
                                                id: this._chatClient._userId,
                                                name: this._userName
                                            },
                                            audioData: audioData,
                                            duration: duration || 0,
                                            id: messageId,
                                            audioFilename: audioFilename,
                                            timestamp: Date.now(),
                                            isLocalMessage: true // 标记为本地发送的消息
                                        };
                                        
                                        // 给前端发送消息
                                        this._webviewView.webview.postMessage({
                                            command: 'addAudioMessage',
                                            message: localMessage
                                        });
                                    }
                                    
                                    this._webviewView.webview.postMessage({
                                        command: 'audioMessageSent',
                                        success: true,
                                        messageId: messageId
                                    });
                                } catch (error) {
                                    console.error('发送语音消息失败:', error);
                                    this._webviewView.webview.postMessage({
                                        command: 'audioMessageSent',
                                        success: false,
                                        error: error.message
                                    });
                                }
                            } else {
                                vscode.window.showErrorMessage('未连接到聊天服务器，无法发送语音消息');
                                this._webviewView.webview.postMessage({
                                    command: 'audioMessageSent',
                                    success: false,
                                    error: '未连接到聊天服务器'
                                });
                            }
                            break;
                        case 'sendPrivateAudioMessage':
                            // 处理发送私聊语音消息
                            if (this._chatClient && this._chatClient.readyState === WebSocket.OPEN) {
                                try {
                                    const { targetId, audioData, duration } = message;
                                    // 使用chatroom/client.js中的函数发送私聊语音消息
                                    const chatClient = require('../chatroom/client');
                                    await chatClient.sendPrivateAudioMessage(targetId, audioData, duration);
                                    
                                    console.log('私聊语音消息已发送给', targetId);
                                    this._webviewView.webview.postMessage({
                                        command: 'privateAudioMessageSent',
                                        success: true,
                                        targetId
                                    });
                                } catch (error) {
                                    console.error('发送私聊语音消息失败:', error);
                                    this._webviewView.webview.postMessage({
                                        command: 'privateAudioMessageSent',
                                        success: false,
                                        error: error.message
                                    });
                                }
                            } else {
                                vscode.window.showErrorMessage('未连接到聊天服务器，无法发送私聊语音消息');
                                this._webviewView.webview.postMessage({
                                    command: 'privateAudioMessageSent',
                                    success: false,
                                    error: '未连接到聊天服务器'
                                });
                            }
                            break;
                        case 'playAudioFile':
                            // 处理播放音频文件请求
                            if (message.filename) {
                                try {
                                    const fs = require('fs');
                                    const path = require('path');
                                    
                                    // 获取工作区路径
                                    let workspacePath = '';
                                    let workspaceRecordingsDir = null;
                                    try {
                                        const workspaceFolders = vscode.workspace.workspaceFolders;
                                        if (workspaceFolders && workspaceFolders.length > 0) {
                                            workspacePath = workspaceFolders[0].uri.fsPath;
                                            workspaceRecordingsDir = path.join(workspacePath, 'recordings');
                                            console.log('工作区recordings路径:', workspaceRecordingsDir);
                                        }
                                    } catch (error) {
                                        console.error('获取工作区路径失败:', error);
                                    }
                                    
                                    // 构建音频文件路径 - 使用相对路径
                                    const rootPath = path.resolve(__dirname, '..');
                                    const recordingsDir = path.join(rootPath, 'recordings');
                                    
                                    // 首先尝试工作区路径
                                    let fullPath = workspaceRecordingsDir ? 
                                        path.join(workspaceRecordingsDir, message.filename) : 
                                        path.join(recordingsDir, message.filename);
                                    
                                    console.log('尝试播放音频文件:', fullPath);
                                    
                                    // 检查文件是否存在
                                    if (fs.existsSync(fullPath)) {
                                        // 读取文件并转为base64
                                        const audioData = fs.readFileSync(fullPath);
                                        const base64Data = audioData.toString('base64');
                                        
                                        console.log(`成功读取音频文件，大小: ${audioData.length} 字节，base64大小: ${base64Data.length} 字符`);
                                        
                                        // 创建一个临时的audio元素在Node.js环境播放
                                        // 这里需要使用前端的Audio API，所以我们把数据发回前端
                                        this._webviewView.webview.postMessage({
                                            command: 'playAudioData',
                                            audioData: base64Data,
                                            filename: message.filename,  // 添加文件名
                                            mimeType: 'audio/wav'  // 提供MIME类型
                                        });
                                    } else {
                                        console.error('音频文件不存在:', fullPath);
                                        
                                        // 尝试查找音频文件的其他位置
                                        console.log('尝试查找音频文件的其他位置');
                                        
                                        // 检查输入的文件名是否包含完整路径
                                        const cleanFilename = path.basename(message.filename);
                                        console.log('提取的文件名:', cleanFilename);
                                        
                                        // 尝试列出recordings文件夹内容查找类似文件名
                                        try {
                                            // 优先尝试工作区recordings目录
                                            let recordingsFiles = [];
                                            let searchedDir = '';
                                            
                                            if (workspaceRecordingsDir && fs.existsSync(workspaceRecordingsDir)) {
                                                recordingsFiles = fs.readdirSync(workspaceRecordingsDir);
                                                searchedDir = workspaceRecordingsDir;
                                                console.log('工作区recordings文件夹中的文件列表:', recordingsFiles);
                                            }
                                            
                                            // 如果工作区中没有找到文件，尝试插件目录
                                            if (recordingsFiles.length === 0 && fs.existsSync(recordingsDir)) {
                                                recordingsFiles = fs.readdirSync(recordingsDir);
                                                searchedDir = recordingsDir;
                                                console.log('插件目录recordings文件夹中的文件列表:', recordingsFiles);
                                            }
                                            
                                            // 提取时间戳部分进行模糊匹配
                                            if (cleanFilename.startsWith('recording_') && cleanFilename.includes('-')) {
                                                const timestampParts = cleanFilename.replace('recording_', '').split('.')[0];
                                                // 只取日期部分进行匹配，忽略毫秒部分
                                                const datePartToMatch = timestampParts.substring(0, 16); // "2025-05-14T15-57" 格式
                                                console.log('尝试匹配的日期部分:', datePartToMatch);
                                                
                                                // 查找文件名中包含此日期部分的文件
                                                const matchingFiles = recordingsFiles.filter(file => 
                                                    file.startsWith('recording_') && 
                                                    file.includes(datePartToMatch)
                                                );
                                                
                                                console.log('匹配到的文件:', matchingFiles);
                                                
                                                if (matchingFiles.length > 0) {
                                                    // 使用第一个匹配的文件
                                                    const matchedFile = matchingFiles[0];
                                                    const matchedPath = path.join(searchedDir, matchedFile);
                                                    
                                                    try {
                                                        console.log('找到匹配的文件:', matchedPath);
                                                        const audioData = fs.readFileSync(matchedPath);
                                                        const base64Data = audioData.toString('base64');
                                                        
                                                        console.log(`成功读取匹配的音频文件，大小: ${audioData.length} 字节`);
                                                        
                                                        // 确定文件的MIME类型
                                                        let mimeType = 'audio/wav'; // 默认
                                                        if (matchedPath.toLowerCase().endsWith('.mp3')) {
                                                            mimeType = 'audio/mpeg';
                                                        } else if (matchedPath.toLowerCase().endsWith('.m4a')) {
                                                            mimeType = 'audio/mp4';
                                                        } else if (matchedPath.toLowerCase().endsWith('.ogg')) {
                                                            mimeType = 'audio/ogg';
                                                        } else if (matchedPath.toLowerCase().endsWith('.aac')) {
                                                            mimeType = 'audio/aac';
                                                        }
                                                        
                                                        this._webviewView.webview.postMessage({
                                                            command: 'playAudioData',
                                                            audioData: base64Data,
                                                            filename: matchedFile,
                                                            mimeType: mimeType
                                                        });
                                                        
                                                        fileFound = true;
                                                        return;
                                                    } catch (error) {
                                                        console.error('读取音频文件失败:', error);
                                                        this._webviewView.webview.postMessage({
                                                            command: 'showError',
                                                            text: `读取音频文件失败: ${error.message}`
                                                        });
                                                    }
                                                }
                                            }
                                        } catch (dirError) {
                                            console.error('列出recordings目录内容失败:', dirError);
                                        }
                                        
                                        // 尝试多种路径组合
                                        const potentialPaths = [];
                                        
                                        // 1. 工作区相关路径
                                        if (workspaceRecordingsDir) {
                                            potentialPaths.push(
                                                path.join(workspaceRecordingsDir, cleanFilename),
                                                // 考虑工作区中可能的子文件夹
                                                path.join(workspacePath, 'recordings', 'audio', cleanFilename),
                                                path.join(workspacePath, 'audio', cleanFilename)
                                            );
                                        }
                                        
                                        // 2. 插件相关路径
                                        potentialPaths.push(
                                            path.join('./recordings', cleanFilename),
                                            path.join(process.cwd(), 'recordings', cleanFilename),
                                            path.join(__dirname, '../recordings', cleanFilename),
                                            path.join(rootPath, 'recordings', cleanFilename),
                                            path.join(process.cwd(), '../recordings', cleanFilename),
                                            path.join(rootPath, 'LingXiXieZuo-2-main', 'recordings', cleanFilename)
                                        );
                                        
                                        // 3. 相对于工作区的可能路径
                                        if (vscode.workspace.rootPath) {
                                            potentialPaths.push(
                                                path.join(vscode.workspace.rootPath, 'recordings', cleanFilename)
                                            );
                                        }
                                        
                                        let fileFound = false;
                                        
                                        for (const potentialPath of potentialPaths) {
                                            console.log('尝试路径:', potentialPath);
                                            
                                            if (fs.existsSync(potentialPath)) {
                                                console.log('在路径中找到文件:', potentialPath);
                                                
                                                try {
                                                    const audioData = fs.readFileSync(potentialPath);
                                                    const base64Data = audioData.toString('base64');
                                                    
                                                    console.log(`成功读取备选路径音频文件，大小: ${audioData.length} 字节`);
                                                    
                                                    // 确定文件的MIME类型
                                                    let mimeType = 'audio/wav'; // 默认
                                                    if (potentialPath.toLowerCase().endsWith('.mp3')) {
                                                        mimeType = 'audio/mpeg';
                                                    } else if (potentialPath.toLowerCase().endsWith('.m4a')) {
                                                        mimeType = 'audio/mp4';
                                                    } else if (potentialPath.toLowerCase().endsWith('.ogg')) {
                                                        mimeType = 'audio/ogg';
                                                    } else if (potentialPath.toLowerCase().endsWith('.aac')) {
                                                        mimeType = 'audio/aac';
                                                    }
                                                    
                                                    this._webviewView.webview.postMessage({
                                                        command: 'playAudioData',
                                                        audioData: base64Data,
                                                        filename: cleanFilename,  // 添加文件名
                                                        mimeType: mimeType
                                                    });
                                                    
                                                    fileFound = true;
                                                    break;
                                                } catch (readError) {
                                                    console.error('读取备选路径文件失败:', readError);
                                                }
                                            }
                                        }
                                        
                                        if (!fileFound) {
                                            console.error('在任何路径下都未找到音频文件:', cleanFilename);
                                            this._webviewView.webview.postMessage({
                                                command: 'audioPlaybackError',
                                                error: '音频文件不存在，已尝试多个路径但无法找到'
                                            });
                                        }
                                    }
                                } catch (error) {
                                    console.error('播放音频文件失败:', error);
                                    this._webviewView.webview.postMessage({
                                        command: 'audioPlaybackError',
                                        error: error.message
                                    });
                                }
                            }
                            break;
                        case 'stopAudioPlayback':
                            // 处理停止音频播放请求
                            // 由于音频播放实际上在前端进行，所以这里只需要通知前端停止播放
                            this._webviewView.webview.postMessage({
                                command: 'stopAudioPlayback'
                            });
                            break;
                        case 'executeStreamCommand':
                            // 执行音频流命令
                            this.executeAudioStreamCommand(message.script, message.args || []);
                            break;
                        case 'terminateStreamProcess':
                            // 终止音频流进程
                            this.terminateAudioStreamProcess();
                            break;
                        case 'sendWebSocketMessage':
                            // 发送WebSocket消息到服务器
                            this.sendWebSocketMessage(message.message);
                            break;
                    }
                    
                } catch (error) {
                    console.error('处理Webview消息时出错:', error);
                    vscode.window.showErrorMessage(`处理消息失败: ${error.message}`);
                }
            },
            null,
            context.subscriptions
        );
    } 

    /**
     * 处理标签页切换
     * @param {string} tabId 要切换到的标签页ID
     */
    handleTabSwitch(tabId) {
        // 保存当前活动的标签页
        this.saveViewState('activeTab', tabId);
        
        // 通知前端更新标签页
        this._webviewView.webview.postMessage({
            command: 'updateTab',
            activeTab: tabId
        });
    }

    /**
     * 生成侧边栏Webview的HTML内容，读取静态HTML文件并注入脚本
     * @returns {string}
     */
    getHtmlForWebview() {
        const htmlPath = path.join(this._context.extensionPath, 'sidebar', 'sidebar.html');
        try {
            let htmlContent = fs.readFileSync(htmlPath, 'utf-8');
            
            // 生成 Webview 可访问的 JS 文件 URI
            const scriptUri = this._webviewView.webview.asWebviewUri(vscode.Uri.joinPath(this._context.extensionUri, 'sidebar', 'sidebar.js'));

            // 注入脚本标签
            htmlContent = htmlContent.replace('</body>', `<script type="module" src="${scriptUri}"></script>\n</body>`);
            
            return htmlContent;
        } catch (e) {
            console.error("读取或处理 sidebar.html 失败:", e);
            return `<html><body><h2>灵犀协作侧边栏</h2><p>无法加载页面。</p></body></html>`;
        }
    }

    /**
     * 显示画布右键菜单
     * @param {string} path 画布文件路径
     * @param {string} name 画布文件名
     */
    async showCanvasContextMenu(path, name) {
        const items = [
            {
                label: '提交画布',
                description: '将当前画布保存并提交到协作服务器'
            },
            {
                label: '拉取画布',
                description: '从协作服务器拉取画布并合并'
            }
        ];

        const selected = await vscode.window.showQuickPick(items, {
            placeHolder: '选择操作'
        });

        if (selected) {
            if (selected.label === '提交画布') {
                await this.submitCanvas(path, name);
            } else if (selected.label === '拉取画布') {
                await this.pullCanvas(path, name);
            }
        }
    }

    /**
     * 处理画布列表
     * @param {Array} canvasList 画布列表
     */
    async handleCanvasList(canvasList) {
        try {
            console.log('开始处理画布列表:', canvasList);
            
            if (!canvasList || canvasList.length === 0) {
                vscode.window.showInformationMessage('当前没有可用的画布');
                return;
            }

            // 格式化画布列表项
            const items = canvasList.map(canvas => ({
                label: canvas.fileName,
                description: `由用户 ${canvas.userId || '未知用户'} 在 ${new Date(canvas.timestamp).toLocaleString()} 提交`,
                detail: `版本数: ${canvas.versionCount || 0}`,
                canvas: canvas
            }));

            console.log('格式化后的画布列表项:', items);

            // 显示画布选择列表
            const selected = await vscode.window.showQuickPick(items, {
                placeHolder: '选择要拉取的画布',
                ignoreFocusOut: true
            });

            console.log('用户选择的画布:', selected);

            if (selected) {
                // 发送拉取请求
                if (this._chatClient && this._chatClient.readyState === WebSocket.OPEN) {
                    const message = {
                        type: 'canvas',
                        action: 'pull',
                        fileName: selected.canvas.fileName,
                        timestamp: Date.now()
                    };
                    console.log('发送拉取请求:', message);
                    this._chatClient.send(JSON.stringify(message));
                    vscode.window.showInformationMessage(`正在拉取画布 ${selected.canvas.fileName} 的版本历史...`);
                } else {
                    vscode.window.showErrorMessage('未连接到协作服务器，请先连接');
                }
            } else {
                vscode.window.showInformationMessage('已取消选择画布');
            }
        } catch (error) {
            console.error('处理画布列表时出错:', error);
            vscode.window.showErrorMessage(`处理画布列表失败: ${error.message}`);
        }
    }

    /**
<<<<<<< HEAD
     * 恢复视图状态
     * 在Webview变为可见时调用以恢复之前的状态
     */
    restoreViewState() {
        if (!this._webviewView) {
            return;
        }
        
        console.log('恢复视图状态', this._viewState);
        
        // 恢复活动标签页
        this._webviewView.webview.postMessage({
            command: 'restoreState',
            state: this._viewState
        });
        
        // 重新发送各种数据
        this.sendClipboardHistory();
        this.sendCanvasList();
        
        // 重新发送API密钥状态
        this.initializeApiConfiguration().catch(err => {
            console.error('恢复API配置状态失败:', err);
        });
        
        // 如果之前连接了聊天服务器，恢复聊天服务器状态
        if (this._viewState.chatServerConnected && this._chatClient) {
            this._webviewView.webview.postMessage({
                command: 'chatServerStatus',
                status: 'connected',
                port: 3000, // 使用默认端口，或者保存实际端口
                ipAddress: 'localhost' // 使用默认地址，或者保存实际地址
            });
        }
        
        // 恢复MCP服务器状态
        this._webviewView.webview.postMessage({
            command: 'mcpServerStatus',
            status: this._viewState.mcpServerStatus
        });
    }

    /**
     * 存储视图状态
     * @param {string} key 状态键
     * @param {any} value 状态值
     */
    saveViewState(key, value) {
        if (this._viewState && key) {
            this._viewState[key] = value;
=======
     * 获取最新的ASR结果文件
     * @returns {Promise<string|null>} 最新ASR结果文件的路径
     */
    async getLatestAsrResultFile() {
        try {
            // 获取工作区路径
            const workspaceFolders = vscode.workspace.workspaceFolders;
            if (!workspaceFolders || workspaceFolders.length === 0) {
                console.error('获取ASR结果文件失败: 未打开工作区');
                throw new Error('未打开工作区');
            }

            // 构建ASR输出目录路径
            const asrOutputDir = path.join(workspaceFolders[0].uri.fsPath, 'yuyin', 'output');
            console.log(`正在查找ASR结果文件，搜索目录: ${asrOutputDir}`);
            
            if (!fs.existsSync(asrOutputDir)) {
                console.error(`ASR输出目录不存在: ${asrOutputDir}`);
                // 尝试创建目录
                fs.mkdirSync(asrOutputDir, { recursive: true });
                console.log(`已创建ASR输出目录: ${asrOutputDir}`);
                throw new Error('ASR输出目录刚刚创建，暂无结果文件');
            }

            // 读取目录中的所有文件
            const dirEntries = await vscode.workspace.fs.readDirectory(vscode.Uri.file(asrOutputDir));
            console.log(`ASR输出目录中的文件数量: ${dirEntries.length}`);
            
            // 过滤出ASR结果文件（以asr_result_开头的.txt文件）
            const asrResultFiles = dirEntries
                .filter(([name, type]) => {
                    const isFile = type === vscode.FileType.File;
                    const isAsrResult = name.startsWith('asr_result_') && name.endsWith('.txt');
                    return isFile && isAsrResult;
                })
                .map(([name]) => {
                    // 从文件名中提取时间戳
                    let timestamp = 0;
                    const timestampMatch = name.match(/asr_result_(\d{8}_\d{6})\.txt/);
                    if (timestampMatch) {
                        // 将文件名中的时间戳格式 YYYYMMDD_HHMMSS 转换为正确的日期
                        const dateStr = timestampMatch[1].replace(/(\d{4})(\d{2})(\d{2})_(\d{2})(\d{2})(\d{2})/, '$1-$2-$3T$4:$5:$6');
                        timestamp = new Date(dateStr).getTime();
                    }
                    
                    // 生成格式化时间显示
                    const formattedDate = timestamp ? new Date(timestamp).toLocaleString('zh-CN', {
                        year: 'numeric',
                        month: '2-digit',
                        day: '2-digit',
                        hour: '2-digit',
                        minute: '2-digit',
                        second: '2-digit'
                    }) : '未知时间';
                    
                    return {
                        name,
                        path: path.join(asrOutputDir, name),
                        timestamp: timestamp,
                        modified: formattedDate
                    };
                });

            console.log(`找到的ASR结果文件数量: ${asrResultFiles.length}`);
            for (const file of asrResultFiles) {
                console.log(`- ${file.name} (${new Date(file.timestamp).toLocaleString()})`);
            }

            // 如果没有找到结果文件，返回null
            if (asrResultFiles.length === 0) {
                console.log('未找到任何ASR结果文件');
                return null;
            }

            // 按时间戳降序排序，获取最新的文件
            asrResultFiles.sort((a, b) => b.timestamp - a.timestamp);
            const latestFile = asrResultFiles[0];
            console.log(`选择的最新ASR结果文件: ${latestFile.name} (${new Date(latestFile.timestamp).toLocaleString()})`);
            
            // 检查文件是否存在且非空
            const fileStats = await vscode.workspace.fs.stat(vscode.Uri.file(latestFile.path));
            if (fileStats.size === 0) {
                console.log(`ASR结果文件为空: ${latestFile.path}`);
                throw new Error('ASR结果文件为空');
            }
            
            return latestFile.path;
        } catch (error) {
            console.error('获取最新ASR结果文件失败:', error);
            vscode.window.showErrorMessage(`获取ASR结果文件失败: ${error.message}`);
            return null;
        }
    }

    /**
     * 从ASR结果文件中提取最长的句子
     * @param {string} filePath ASR结果文件路径
     * @returns {Promise<string[]>} 提取出的最长句子列表
     */
    async extractSentencesFromAsrResult(filePath) {
        try {
            console.log(`正在从文件中提取ASR句子: ${filePath}`);
            
            // 检查文件是否存在
            if (!fs.existsSync(filePath)) {
                console.error(`文件不存在: ${filePath}`);
                vscode.window.showErrorMessage(`ASR结果文件不存在: ${path.basename(filePath)}`);
                return [];
            }
            
            // 读取文件内容
            const content = await vscode.workspace.fs.readFile(vscode.Uri.file(filePath));
            const contentText = Buffer.from(content).toString('utf8');
            
            if (!contentText || contentText.trim().length === 0) {
                console.log('ASR结果文件内容为空');
                vscode.window.showWarningMessage('选择的ASR结果文件内容为空');
                return [];
            }
            
            console.log(`ASR结果文件内容长度: ${contentText.length} 字节`);
            
            // 按行分割
            const lines = contentText.split('\n').filter(line => line.trim().length > 0);
            console.log(`ASR结果文件有效行数: ${lines.length}`);
            
            // 跳过以#开头的注释行
            const contentLines = lines.filter(line => !line.trim().startsWith('#'));
            if (contentLines.length < lines.length) {
                console.log(`忽略了 ${lines.length - contentLines.length} 行注释`);
            }
            
            // 创建一个数组来存储解析出的完整句子
            const sentences = [];
            
            // 当前行可能包含多个段落，我们需要处理这种情况
            const lineRegex = /(\d+):([^0-9]+)(?=\d+:|$)/g;
            
            contentLines.forEach(line => {
                // 重置正则表达式状态
                lineRegex.lastIndex = 0;
                
                let match;
                let parsedAny = false;
                
                // 提取所有匹配的段落
                while ((match = lineRegex.exec(line)) !== null) {
                    parsedAny = true;
                    const segId = match[1];
                    const text = match[2].trim();
                    
                    // 确保这个段落ID在数组范围内
                    const segIdNum = parseInt(segId, 10);
                    while (sentences.length <= segIdNum) {
                        sentences.push('');
                    }
                    
                    // 保存这个段落的最长文本
                    if (text.length > sentences[segIdNum].length) {
                        sentences[segIdNum] = text;
                    }
                }
                
                // 如果当前行包含完整句子（以句号结尾），则直接使用该行
                if (!parsedAny && line.includes(':')) {
                    const parts = line.split(':');
                    const segId = parts[0].trim();
                    if (/^\d+$/.test(segId)) {
                        const segIdNum = parseInt(segId, 10);
                        const text = parts.slice(1).join(':').trim();
                        
                        while (sentences.length <= segIdNum) {
                            sentences.push('');
                        }
                        
                        if (text.length > sentences[segIdNum].length) {
                            sentences[segIdNum] = text;
                        }
                    } else {
                        console.log(`无法解析的行: ${line}`);
                    }
                }
            });
            
            // 过滤掉空句子
            const finalSentences = sentences.filter(sent => sent.length > 0);
            
            console.log(`最终提取的句子数量: ${finalSentences.length}`);
            finalSentences.forEach((text, index) => {
                console.log(`- 段落 ${index}: ${text.substring(0, 50)}${text.length > 50 ? '...' : ''}`);
            });
            
            return finalSentences;
        } catch (error) {
            console.error('从ASR结果文件中提取句子失败:', error);
            vscode.window.showErrorMessage(`从ASR结果文件中提取句子失败: ${error.message}`);
            return [];
        }
    }

    /**
     * 获取所有的ASR结果文件
     * @returns {Promise<Array<{path: string, name: string, timestamp: number}>>} ASR结果文件列表
     */
    async getAllAsrResultFiles() {
        try {
            // 获取工作区路径
            const workspaceFolders = vscode.workspace.workspaceFolders;
            if (!workspaceFolders || workspaceFolders.length === 0) {
                console.error('获取ASR结果文件失败: 未打开工作区');
                throw new Error('未打开工作区');
            }

            // 构建ASR输出目录路径
            const asrOutputDir = path.join(workspaceFolders[0].uri.fsPath, 'yuyin', 'output');
            console.log(`正在查找ASR结果文件，搜索目录: ${asrOutputDir}`);
            
            if (!fs.existsSync(asrOutputDir)) {
                console.error(`ASR输出目录不存在: ${asrOutputDir}`);
                // 尝试创建目录
                fs.mkdirSync(asrOutputDir, { recursive: true });
                console.log(`已创建ASR输出目录: ${asrOutputDir}`);
                throw new Error('ASR输出目录刚刚创建，暂无结果文件');
            }

            // 读取目录中的所有文件
            const dirEntries = await vscode.workspace.fs.readDirectory(vscode.Uri.file(asrOutputDir));
            console.log(`ASR输出目录中的文件数量: ${dirEntries.length}`);
            
            // 过滤出ASR结果文件（以asr_result_开头的.txt文件）
            const asrResultFiles = dirEntries
                .filter(([name, type]) => {
                    const isFile = type === vscode.FileType.File;
                    const isAsrResult = name.startsWith('asr_result_') && name.endsWith('.txt');
                    return isFile && isAsrResult;
                })
                .map(([name]) => {
                    // 从文件名中提取时间戳
                    let timestamp = 0;
                    const timestampMatch = name.match(/asr_result_(\d{8}_\d{6})\.txt/);
                    if (timestampMatch) {
                        // 将文件名中的时间戳格式 YYYYMMDD_HHMMSS 转换为正确的日期
                        const dateStr = timestampMatch[1].replace(/(\d{4})(\d{2})(\d{2})_(\d{2})(\d{2})(\d{2})/, '$1-$2-$3T$4:$5:$6');
                        timestamp = new Date(dateStr).getTime();
                    }
                    
                    // 生成格式化时间显示
                    const formattedDate = timestamp ? new Date(timestamp).toLocaleString('zh-CN', {
                        year: 'numeric',
                        month: '2-digit',
                        day: '2-digit',
                        hour: '2-digit',
                        minute: '2-digit',
                        second: '2-digit'
                    }) : '未知时间';
                    
                    return {
                        name,
                        path: path.join(asrOutputDir, name),
                        timestamp: timestamp,
                        modified: formattedDate
                    };
                });

            console.log(`找到的ASR结果文件数量: ${asrResultFiles.length}`);
            for (const file of asrResultFiles) {
                console.log(`- ${file.name} (${new Date(file.timestamp).toLocaleString()})`);
            }

            // 在工作区中搜索更多的ASR结果文件
            console.log('在整个工作区搜索ASR结果文件...');
            try {
                const asrFiles = await vscode.workspace.findFiles('**/asr_result_*.txt', '**/node_modules/**');
                
                if (asrFiles && asrFiles.length > 0) {
                    console.log(`在工作区中找到 ${asrFiles.length} 个ASR结果文件`);
                    
                    // 提取信息并添加到列表中
                    for (const uri of asrFiles) {
                        // 避免重复添加
                        if (!asrResultFiles.some(f => f.path === uri.fsPath)) {
                            try {
                                const fileStats = await vscode.workspace.fs.stat(uri);
                                const fileName = path.basename(uri.fsPath);
                                
                                // 从文件名中提取时间戳
                                let timestamp = fileStats.mtime;
                                const timestampMatch = fileName.match(/asr_result_(\d{8}_\d{6})\.txt/);
                                if (timestampMatch) {
                                    // 将文件名中的时间戳格式 YYYYMMDD_HHMMSS 转换为正确的日期
                                    const dateStr = timestampMatch[1].replace(/(\d{4})(\d{2})(\d{2})_(\d{2})(\d{2})(\d{2})/, '$1-$2-$3T$4:$5:$6');
                                    timestamp = new Date(dateStr).getTime();
                                }
                                
                                // 生成格式化时间显示
                                const formattedDate = new Date(timestamp).toLocaleString('zh-CN', {
                                    year: 'numeric',
                                    month: '2-digit',
                                    day: '2-digit',
                                    hour: '2-digit',
                                    minute: '2-digit',
                                    second: '2-digit'
                                });
                                
                                asrResultFiles.push({
                                    path: uri.fsPath,
                                    name: fileName,
                                    timestamp: timestamp,
                                    modified: formattedDate
                                });
                                
                                console.log(`添加额外找到的ASR文件: ${fileName} (${formattedDate})`);
                            } catch (error) {
                                console.error(`获取文件信息失败: ${uri.fsPath}`, error);
                            }
                        }
                    }
                }
            } catch (searchError) {
                console.error('搜索工作区ASR文件时出错:', searchError);
            }

            // 如果没有找到结果文件，返回空数组
            if (asrResultFiles.length === 0) {
                console.log('未找到任何ASR结果文件');
                return [];
            }

            // 按时间戳降序排序（从新到旧）
            asrResultFiles.sort((a, b) => b.timestamp - a.timestamp);
            console.log('ASR结果文件已按时间从新到旧排序');
            
            return asrResultFiles;
        } catch (error) {
            console.error('获取ASR结果文件列表失败:', error);
            vscode.window.showErrorMessage(`获取ASR结果文件列表失败: ${error.message}`);
            return [];
        }
    }

    /**
     * 添加纪要到画布
     * 让用户从列表中选择一个画布，创建带有纪要的新画布副本
     */
    async addMemoToCanvas() {
        try {
            console.log('开始添加纪要到画布...');
            
            // 获取所有ASR结果文件
            console.log('正在获取所有ASR结果文件...');
            const asrResultFiles = await this.getAllAsrResultFiles();
            
            // 如果找不到ASR结果文件，使用原始的"666"文本
            let asrSentences = [];
            let selectedAsrFile = null;
            
            if (asrResultFiles.length > 0) {
                console.log(`找到 ${asrResultFiles.length} 个ASR结果文件，询问用户选择...`);
                
                // 创建选项列表，让用户选择要使用的ASR文件
                const asrFileItems = asrResultFiles.map(file => ({
                    label: file.name,
                    description: file.modified || '未知时间',
                    detail: file.path,
                    file: file
                }));
                
                // 显示选择列表
                const selectedFileItem = await vscode.window.showQuickPick(asrFileItems, {
                    placeHolder: '选择要使用的ASR结果文件',
                    ignoreFocusOut: true
                });
                
                if (selectedFileItem) {
                    selectedAsrFile = selectedFileItem.file.path;
                    console.log(`用户选择了ASR文件: ${selectedAsrFile}`);
                    
                    // 从选中的文件中提取句子
                    asrSentences = await this.extractSentencesFromAsrResult(selectedAsrFile);
                    console.log(`从ASR结果文件中提取了 ${asrSentences.length} 个句子`);
                } else {
                    console.log('用户取消了选择ASR文件');
                }
            } else {
                console.log('未找到有效的ASR结果文件，将使用默认文本');
                vscode.window.showInformationMessage("未找到ASR结果文件，将使用默认文本");
            }
            
            // 获取画布列表
            const canvasList = await this.loadCanvasList();
            if (!canvasList || canvasList.length === 0) {
                vscode.window.showInformationMessage("未找到画布文件，请先创建一个画布");
                return;
            }

            // 显示画布选择列表
            const items = canvasList.map(canvas => ({
                label: canvas.name,
                description: canvas.path,
                detail: `上次修改: ${canvas.lastModified}`,
                fullPath: canvas.fullPath
            }));

            const selected = await vscode.window.showQuickPick(items, {
                placeHolder: '选择要添加纪要的画布',
                ignoreFocusOut: true
            });

            if (!selected) {
                vscode.window.showInformationMessage("已取消添加纪要");
                return;
            }
            
            // 在处理选中的画布前先保存所有打开的文档
            try {
                await vscode.workspace.saveAll(false);
                console.log('成功保存所有打开的文档');
            } catch (saveError) {
                console.error('保存文档时出错:', saveError);
                // 显示警告但继续执行
                vscode.window.showWarningMessage('保存打开文档时出现问题，可能会导致部分工作未保存');
            }

            // 读取所选画布内容
            const originalFilePath = selected.fullPath;
            const content = await vscode.workspace.fs.readFile(vscode.Uri.file(originalFilePath));
            const contentText = Buffer.from(content).toString('utf8');
            
            let canvasJson;
            try {
                canvasJson = JSON.parse(contentText);
            } catch (error) {
                vscode.window.showErrorMessage("解析画布内容失败：" + error.message);
                return;
            }

            // 让用户选择要添加到纪要的文本
            let memoText = "666"; // 默认文本
            
            if (asrSentences.length > 0) {
                // 创建选项列表，让用户选择要添加的句子
                const sentenceItems = asrSentences.map((sentence, index) => ({
                    label: `段落 ${index + 1}`,
                    description: sentence.length > 50 ? sentence.substring(0, 50) + '...' : sentence,
                    detail: sentence,
                    picked: true // 默认全选
                }));
                
                // 显示多选框，让用户选择要包含的句子
                const selectedSentences = await vscode.window.showQuickPick(sentenceItems, {
                    placeHolder: '选择要添加到纪要的内容（可多选）',
                    canPickMany: true, // 启用多选
                    ignoreFocusOut: true
                });
                
                if (!selectedSentences || selectedSentences.length === 0) {
                    // 用户取消选择或未选择任何句子，使用默认文本
                    vscode.window.showInformationMessage("未选择任何内容，将使用默认文本");
                } else {
                    // 合并选中的句子
                    memoText = selectedSentences.map(item => item.detail).join('\n');
                }
            } else {
                vscode.window.showInformationMessage("未找到ASR结果文件或文件为空，将使用默认文本");
            }

            // 使用固定ID以便替换而不是添加
            const memoRectId = "lingxi_memo_rect";
            const memoTextId = "lingxi_memo_text";
            
            // 创建一个位于画布左侧的矩形元素，根据文本长度调整大小
            const textLines = memoText.split('\n');
            const lineCount = textLines.length;
            const maxLineLength = Math.max(...textLines.map(line => line.length));
            
            // 根据文本内容计算矩形的宽度和高度
            // 中文字符宽度更大，每个字符大约需要16个单位宽，并添加额外余量确保完全容纳
            const rectWidth = Math.max(300, maxLineLength * 16 + 40); 
            const rectHeight = Math.max(100, lineCount * 25 + 20); // 每行大约25个单位高，并添加额外余量
            
            // 位置：左侧，竖向布局
            const rectX = 50; // 左边距
            const rectY = 100; // 顶部边距
            
            const newRectElement = {
                type: "rectangle",
                id: memoRectId,
                x: rectX,
                y: rectY,
                width: rectWidth,
                height: rectHeight,
                angle: 0,
                strokeColor: "#1e1e1e",
                backgroundColor: "#fff9db",
                fillStyle: "solid",
                strokeWidth: 1,
                strokeStyle: "solid",
                roughness: 1,
                opacity: 100,
                groupIds: [],
                seed: Math.floor(Math.random() * 1000000),
                version: 1,
                versionNonce: Math.floor(Math.random() * 1000000)
            };

            // 创建一个文本元素，使用选中的内容
            const newTextElement = {
                type: "text",
                id: memoTextId,
                x: rectX + 10, // 文本位置应该在矩形内，左边留出10单位的内边距
                y: rectY + 10, // 文本位置应该在矩形内，顶部留出10单位的内边距
                width: rectWidth - 20, // 留出左右边距
                height: rectHeight - 20, // 留出上下边距
                angle: 0,
                strokeColor: "#000000",
                backgroundColor: "transparent",
                fillStyle: "hachure",
                strokeWidth: 1,
                strokeStyle: "solid",
                roughness: 1,
                opacity: 100,
                groupIds: [],
                seed: Math.floor(Math.random() * 1000000),
                version: 1,
                versionNonce: Math.floor(Math.random() * 1000000),
                text: memoText,
                fontSize: 16, // 适中的字体大小
                fontFamily: 1,
                textAlign: "left", // 左对齐更适合多行文本
                verticalAlign: "top", // 顶部对齐，使文本从矩形顶部开始
                baseline: 18
            };

            // 检查元素列表是否已初始化
            if (!canvasJson.elements) {
                canvasJson.elements = [];
            }
            
            // 查找是否已存在相同ID的元素
            const rectIndex = canvasJson.elements.findIndex(elem => elem.id === memoRectId);
            const textIndex = canvasJson.elements.findIndex(elem => elem.id === memoTextId);
            
            // 如果已存在纪要元素，询问用户是否替换
            if (rectIndex !== -1 || textIndex !== -1) {
                const choice = await vscode.window.showQuickPick(
                    [
                        { label: '是', description: '替换现有纪要' },
                        { label: '否', description: '保留现有纪要，添加新纪要' }
                    ],
                    {
                        placeHolder: '新文件中已存在纪要，是否替换？',
                        ignoreFocusOut: true
                    }
                );
                
                if (!choice) {
                    vscode.window.showInformationMessage("已取消添加纪要");
                    return;
                }
                
                if (choice.label === '是') {
                    // 替换现有纪要
                    if (rectIndex !== -1) {
                        canvasJson.elements[rectIndex] = newRectElement;
                    }
                    if (textIndex !== -1) {
                        canvasJson.elements[textIndex] = newTextElement;
                    }
                } else {
                    // 保留现有纪要，将其ID改为永久ID
                    const timestamp = Date.now();
                    
                    if (rectIndex !== -1) {
                        // 将现有矩形改为永久ID
                        canvasJson.elements[rectIndex].id = `lingxi_memo_rect_permanent_${timestamp}`;
                    }
                    
                    if (textIndex !== -1) {
                        // 将现有文本改为永久ID
                        canvasJson.elements[textIndex].id = `lingxi_memo_text_permanent_${timestamp}`;
                    }
                    
                    // 添加新纪要
                    canvasJson.elements.push(newRectElement);
                    canvasJson.elements.push(newTextElement);
                }
            } else {
                // 不存在纪要元素，直接添加
                canvasJson.elements.push(newRectElement);
                canvasJson.elements.push(newTextElement);
            }
            
            // 创建新文件名：检查原始文件名是否已包含纪要标记
            const pathObj = path.parse(originalFilePath);
            let newFileName;
            
            // 正则表达式匹配"_纪要"或"_纪要数字"模式
            const memoRegex = /_纪要(\d+)?$/;
            const memoMatch = pathObj.name.match(memoRegex);
            
            if (memoMatch) {
                // 如果已经有纪要标记
                const currentDir = pathObj.dir;
                const baseNameWithoutMemo = pathObj.name.replace(memoRegex, '');
                
                // 获取当前目录下所有文件，检查是否有同名的纪要文件
                try {
                    const dirEntries = await vscode.workspace.fs.readDirectory(vscode.Uri.file(currentDir));
                    const existingMemoFiles = dirEntries
                        .filter(([name]) => name.endsWith(pathObj.ext)) // 只查找相同扩展名的文件
                        .map(([name]) => name) // 提取文件名
                        .filter(name => name.startsWith(baseNameWithoutMemo) && name.match(/_纪要\d+/)); // 查找具有纪要标记的文件
                    
                    // 找出最大的纪要序号
                    let maxMemoNumber = 0;
                    existingMemoFiles.forEach(fileName => {
                        const match = fileName.match(/_纪要(\d+)/);
                        if (match && match[1]) {
                            const num = parseInt(match[1], 10);
                            if (num > maxMemoNumber) {
                                maxMemoNumber = num;
                            }
                        }
                    });
                    
                    // 创建新的纪要文件名，序号+1
                    newFileName = `${baseNameWithoutMemo}_纪要${maxMemoNumber + 1}${pathObj.ext}`;
                } catch (error) {
                    console.error('读取目录失败:', error);
                    // 如果无法读取目录，使用时间戳作为备选方案
                    newFileName = `${baseNameWithoutMemo}_纪要${Date.now().toString().slice(-4)}${pathObj.ext}`;
                }
            } else {
                // 如果没有纪要标记，添加"_纪要1"
                newFileName = `${pathObj.name}_纪要1${pathObj.ext}`;
            }
            
            // 构建新文件完整路径
            const newFilePath = path.join(pathObj.dir, newFileName);
            
            // 写入新文件
            await vscode.workspace.fs.writeFile(
                vscode.Uri.file(newFilePath),
                Buffer.from(JSON.stringify(canvasJson, null, 2), 'utf8')
            );
            
            // 等待文件写入完成
            await new Promise(resolve => setTimeout(resolve, 300));
            
            // 打开新创建的文件
            await vscode.commands.executeCommand('vscode.open', vscode.Uri.file(newFilePath));
            
            // 显示成功消息
            vscode.window.showInformationMessage(`已成功创建带有纪要的画布副本: ${newFileName}`);
            
        } catch (error) {
            console.error('添加纪要到画布失败:', error);
            vscode.window.showErrorMessage(`添加纪要失败: ${error.message}`);
     * 音频流进程引用
     * @type {import('child_process').ChildProcess}
     */
    _audioStreamProcess = null;
    
    /**
     * 执行音频流命令
     * @param {string} script 脚本路径
     * @param {string[]} args 命令参数
     */
    executeAudioStreamCommand(script, args) {
        try {
            const argStr = args.join(' '); // 用于日志显示
            console.log(`执行音频流命令: ${script} ${argStr}`);
            
            // 终止之前的进程
            this.terminateAudioStreamProcess();
            
            // 获取扩展目录
            const extensionPath = this._context.extensionPath;
            
            // 脚本路径可以是相对于扩展目录的路径，也可以是相对于工作区的路径
            // 首先检查相对于工作区的路径
            let scriptPath = '';
            const workspaceFolders = vscode.workspace.workspaceFolders;
            let workspacePath = '';
            
            if (workspaceFolders && workspaceFolders.length > 0) {
                workspacePath = workspaceFolders[0].uri.fsPath;
                scriptPath = path.join(workspacePath, script);
                
                // 如果文件不存在，则尝试相对于扩展目录的路径
                if (!fs.existsSync(scriptPath)) {
                    scriptPath = path.join(extensionPath, script);
                }
            } else {
                // 如果没有打开工作区，则使用相对于扩展目录的路径
                scriptPath = path.join(extensionPath, script);
            }
            
            // 检查脚本文件是否存在
            if (!fs.existsSync(scriptPath)) {
                throw new Error(`脚本文件不存在: ${scriptPath}`);
            }
            
            console.log(`找到脚本文件: ${scriptPath}`);
            
            // 创建录音目录（如果不存在）
            const recordingsDir = path.join(workspacePath || extensionPath, 'recordings');
            if (!fs.existsSync(recordingsDir)) {
                fs.mkdirSync(recordingsDir, { recursive: true });
                console.log(`已创建录音目录: ${recordingsDir}`);
            }
            
            // 添加工作区路径参数，确保recordAudio.js能找到正确的recordings目录
            if (workspacePath) {
                args.push('-workspace', workspacePath);
            }
            
            // 使用Node.js子进程执行命令
            const { spawn } = require('child_process');
            this._audioStreamProcess = spawn('node', [scriptPath, ...args], {
                cwd: workspacePath || extensionPath,
                stdio: ['ignore', 'pipe', 'pipe']
            });
            
            // 添加命令行调试输出
            console.log(`启动命令: node ${scriptPath} ${args.join(' ')}`);
            console.log(`工作目录: ${workspacePath || extensionPath}`);
            
            // 处理进程输出
            this._audioStreamProcess.stdout.on('data', (data) => {
                console.log(`音频流输出: ${data}`);
            });
            
            this._audioStreamProcess.stderr.on('data', (data) => {
                console.log(`音频流信息: ${data}`);
            });
            
            // 处理进程结束
            this._audioStreamProcess.on('close', (code) => {
                console.log(`音频流进程已结束，退出码: ${code}`);
                this._audioStreamProcess = null;
                
                // 通知前端进程已结束
                if (this._webviewView) {
                    this._webviewView.webview.postMessage({
                        command: 'audioStreamEnded',
                        exitCode: code
                    });
                }
            });
            
            console.log('音频流进程已启动');
        } catch (error) {
            console.error('启动音频流失败:', error);
            vscode.window.showErrorMessage(`启动音频流失败: ${error.message}`);
            
            // 通知前端启动失败
            if (this._webviewView) {
                this._webviewView.webview.postMessage({
                    command: 'audioStreamError',
                    error: error.message
                });
            }
        }
    }
    
    /**
     * 终止音频流进程
     */
    terminateAudioStreamProcess() {
        if (this._audioStreamProcess) {
            try {
                console.log('正在终止音频流进程...');
                
                // 终止进程
                if (process.platform === 'win32') {
                    // Windows下使用taskkill强制终止进程树
                    const { execSync } = require('child_process');
                    execSync(`taskkill /pid ${this._audioStreamProcess.pid} /f /t`);
                } else {
                    // 其他平台使用kill信号
                    this._audioStreamProcess.kill('SIGTERM');
                }
                
                // 重置进程引用
                this._audioStreamProcess = null;
                console.log('音频流进程已终止');
                
                // 通知前端进程已终止
                if (this._webviewView) {
                    this._webviewView.webview.postMessage({
                        command: 'audioStreamTerminated'
                    });
                }
            } catch (error) {
                console.error('终止音频流进程时出错:', error);
            }
        }
    }
    
    /**
     * 发送WebSocket消息到服务器
     * @param {string} message JSON格式的消息
     */
    sendWebSocketMessage(message) {
        try {
            // 检查WebSocket连接状态
            if (!this._chatClient) {
                console.error('[WebSocket调试] 未创建WebSocket连接');
                throw new Error('未连接到聊天服务器');
            }
            
            // 输出WebSocket连接状态
            const states = {
                0: 'CONNECTING',
                1: 'OPEN',
                2: 'CLOSING',
                3: 'CLOSED'
            };
            
            console.log('[WebSocket调试] 当前连接状态:', states[this._chatClient.readyState], `(${this._chatClient.readyState})`);
            
            if (this._chatClient.readyState !== WebSocket.OPEN) {
                throw new Error('WebSocket连接未就绪，当前状态: ' + states[this._chatClient.readyState]);
            }
            
            // 尝试解析消息，检查格式是否正确
            let messageObj;
            try {
                messageObj = JSON.parse(message);
                console.log('[WebSocket调试] 消息解析成功:', {
                    类型: messageObj.type,
                    动作: messageObj.action,
                    会议ID: messageObj.conferenceId,
                    音频数据长度: messageObj.audioData ? messageObj.audioData.length : 0
                });
            } catch (parseError) {
                console.error('[WebSocket调试] 消息解析失败:', parseError);
                // 即使解析失败也继续发送，因为可能是特殊格式
            }
            
            // 发送消息
            this._chatClient.send(message);
            console.log('[WebSocket调试] 消息已发送，大小:', message.length, '字节');
            
            // 针对音频流和会议消息的特殊处理
            if (messageObj) {
                if (messageObj.type === 'audioStream') {
                    console.log('[WebSocket调试] 已发送音频流数据，序列号:', messageObj.sequence);
                } else if (messageObj.type === 'voiceConference') {
                    console.log('[WebSocket调试] 已发送会议消息:', {
                        动作: messageObj.action,
                        会议ID: messageObj.conferenceId,
                        静音状态: messageObj.muted
                    });
                }
            }
        } catch (error) {
            console.error('[WebSocket调试] 发送WebSocket消息失败:', error);
            vscode.window.showErrorMessage(`发送消息失败: ${error.message}`);
            
            // 通知前端发送失败
            if (this._webviewView) {
                this._webviewView.webview.postMessage({
                    command: 'webSocketError',
                    error: error.message
                });
            }
        }
    }

    // 接收WebSocket消息并转发到前端的处理函数
    onWebSocketMessage(ws, message) {
        try {
            // 将消息解析为对象
            const messageObj = JSON.parse(message);
            const messageType = messageObj.type;
            
            console.log(`[WebSocket] 收到消息类型: ${messageType}`);
            
            // 处理音频流消息
            if (messageType === 'audioStream') {
                console.log(`[WebSocket] 收到音频流数据, 序列号: ${messageObj.sequence}, 数据长度: ${messageObj.audioData ? messageObj.audioData.length : 0} 字节`);
                
                // 直接转发音频流消息到前端
                if (this._webviewView) {
                    this._webviewView.webview.postMessage({
                        command: 'forwardWebSocketMessage',
                        wsMessage: messageObj
                    });
                }
            }
            
            // 处理其它类型的消息...
            else if (messageType === 'voiceConference') {
                // 转发会议相关消息
                if (this._webviewView) {
                    this._webviewView.webview.postMessage({
                        command: 'forwardWebSocketMessage',
                        wsMessage: messageObj
                    });
                }
            }
            
            // ... 处理其他消息类型 ...
            
        } catch (error) {
            console.error('[WebSocket] 处理消息时出错:', error);
>>>>>>> 11f25e99
        }
    }
}

module.exports = LingxiSidebarProvider;<|MERGE_RESOLUTION|>--- conflicted
+++ resolved
@@ -1298,7 +1298,6 @@
         };
         webviewView.webview.html = this.getHtmlForWebview();
         
-<<<<<<< HEAD
         // 监听Webview可见性变化
         webviewView.onDidChangeVisibility(() => {
             if (webviewView.visible) {
@@ -1316,10 +1315,6 @@
         }).catch(error => {
             console.error('初始化API配置失败:', error);
         });
-=======
-        // 监听Webview消息，传递context
-        this.setupMessageListeners(this._context);
->>>>>>> 11f25e99
 
         // 监听 webview 消息，实现 clipboardHistory 同步
         webviewView.webview.onDidReceiveMessage(async (message) => {
@@ -1554,292 +1549,6 @@
      * @param {vscode.ExtensionContext} context - 传递 context 用于访问 secrets
      */
     setupMessageListeners(context) { // 接收 context
-<<<<<<< HEAD
-        this._webviewView.webview.onDidReceiveMessage(async (message) => {
-            switch (message.command) {
-                case 'switchTab':
-                    if (message.tabId === 'history') {
-                        // 切换到 History 标签页时刷新数据
-                        this.sendClipboardHistory();
-                    } else if (message.tabId === 'canvas') {
-                        // 切换到 Canvas 标签页时加载画布列表
-                        this.sendCanvasList();
-                    } else if (message.tabId === 'collab-area') {
-                        // 切换到协作区标签页时的处理
-                        this.handleCollabAreaTab();
-                    }
-                    this.handleTabSwitch(message.tabId);
-                    break;
-                case 'switchInnerTab':
-                    // 处理内部标签切换
-                    this.saveViewState('activeInnerTab', message.innerTabId);
-                    break;
-                case 'saveViewState':
-                    // 处理保存视图状态的请求
-                    if (message.key) {
-                        this.saveViewState(message.key, message.value);
-                    }
-                    break;
-                case 'createCanvas':
-                    // 调用创建Excalidraw画布的命令
-                    vscode.commands.executeCommand('lingxixiezuo.createExcalidraw');
-                    break;
-                case 'getClipboardHistory':
-                    this.sendClipboardHistory();
-                    break;
-                case 'getCanvasList':
-                    this.sendCanvasList();
-                    break;
-                case 'openCanvas':
-                    // 打开指定路径的画布文件
-                    if (message.path) {
-                        try {
-                            const uri = vscode.Uri.file(message.path);
-                            await vscode.commands.executeCommand('vscode.open', uri);
-                        } catch (error) {
-                            console.error('打开画布文件失败:', error);
-                        }
-                    }
-                    break;
-                case 'sendChatMessage':
-                    // 处理聊天消息
-                    if (message.message) {
-                        this.handleChatMessage(message.message);
-                    }
-                    break;
-                case 'startChatServer':
-                    // 启动聊天室服务器
-                    vscode.commands.executeCommand('lingxixiezuo.startChatServer');
-                    break;
-                case 'stopChatServer':
-                    // 停止聊天室服务器
-                    vscode.commands.executeCommand('lingxixiezuo.stopChatServer');
-                    break;
-                case 'connectToChatServer':
-                    // 连接到聊天室服务器
-                    this.connectToChatServer(message.port || 3000, message.ipAddress || 'localhost');
-                    break;
-                case 'disconnectFromChatServer':
-                    // 断开聊天室服务器连接
-                    this.disconnectFromChatServer();
-                    break;
-                case 'setUserName':
-                    // 设置用户名
-                    if (message.userName) {
-                        this._userName = message.userName;
-                    }
-                    break;
-                case 'agentQuery':
-                    // 处理Agent查询
-                    if (message.query) {
-                        this.handleAgentQuery(message.query, message.thinkingId);
-                    }
-                    break;
-                case 'saveApiKey': // 处理更新智谱API Key的消息
-                    if (message.apiKey) {
-                        try {
-                            // 不再持久化存储API Key到secrets
-                            // 只更新当前会话中的设置
-                            console.log('正在保存智谱AI API Key...');
-                            agentApi.updateConfig({ 
-                                zhipuApiKey: message.apiKey 
-                            }); // 直接使用zhipuApiKey参数而不是apiKey
-                            vscode.window.showInformationMessage('智谱AI API Key 已保存至当前会话。');
-                            
-                            // 获取最新配置并检查状态
-                            const config = agentApi.getConfig();
-                            console.log('保存后的智谱AI配置:', config);
-                            const isKeySet = !!(config && config.zhipuApiKey);
-                            
-                            // 通知 Webview 更新状态
-                            this._webviewView.webview.postMessage({ 
-                                command: 'apiKeyStatus', 
-                                isSet: isKeySet
-                            });
-                            console.log('已发送智谱AI API Key状态更新:', isKeySet);
-                        } catch (error) {
-                            console.error('保存智谱API Key 失败:', error);
-                            vscode.window.showErrorMessage('保存智谱AI API Key 失败。');
-                        }
-                    }
-                    break;
-                case 'saveDeepSeekApiKey': // 处理更新DeepSeek API Key的消息
-                    if (message.apiKey) {
-                        try {
-                            // 不再持久化存储API Key到secrets
-                            // 只更新当前会话中的设置
-                            console.log('正在保存DeepSeek API Key...');
-                            agentApi.updateConfig({ 
-                                deepseekApiKey: message.apiKey 
-                            }); // 更新 agentApi 配置
-                            vscode.window.showInformationMessage('DeepSeek API Key 已保存至当前会话。');
-                            
-                            // 获取最新配置并检查状态
-                            const config = agentApi.getConfig();
-                            console.log('保存后的DeepSeek配置:', config);
-                            const isKeySet = !!(config && config.deepseekApiKey);
-                            
-                            // 通知 Webview 更新状态
-                            this._webviewView.webview.postMessage({ 
-                                command: 'deepseekApiKeyStatus', 
-                                isSet: isKeySet
-                            });
-                            console.log('已发送DeepSeek API Key状态更新:', isKeySet);
-                        } catch (error) {
-                            console.error('保存DeepSeek API Key 失败:', error);
-                            vscode.window.showErrorMessage('保存DeepSeek API Key 失败。');
-                        }
-                    }
-                    break;
-                case 'setAIProvider': // 处理AI提供商切换
-                    // 所有提供商均设置为deepseek
-                    try {
-                        // 更新提供商配置
-                        const updateConfig = { provider: 'deepseek' };
-                        
-                        // 如果同时传入了model，一并更新
-                        if (message.model) {
-                            updateConfig.deepseekModel = message.model;
-                        }
-                        
-                        // 更新配置
-                        agentApi.updateConfig(updateConfig);
-                        console.log(`已设置为DeepSeek，模型: ${message.model || '默认'}`);
-                        vscode.window.showInformationMessage(`已设置为DeepSeek模型。`);
-                    } catch (error) {
-                        console.error('设置DeepSeek提供商失败:', error);
-                        vscode.window.showErrorMessage('设置DeepSeek提供商失败。');
-                    }
-                    break;
-                case 'setAIModel': // 处理模型选择
-                    // 移除处理智谱AI模型选择，所有模型均设置为deepseek模型
-                    if (message.model) {
-                        try {
-                            agentApi.updateConfig({ deepseekModel: message.model });
-                            console.log(`已切换DeepSeek模型至: ${message.model}`);
-                            vscode.window.showInformationMessage(`已切换至DeepSeek ${message.model} 模型。`);
-                        } catch (error) {
-                            console.error('更新DeepSeek模型失败:', error);
-                            vscode.window.showErrorMessage('更新DeepSeek模型失败。');
-                        }
-                    }
-                    break;
-                case 'setDeepSeekModel': // 处理DeepSeek模型选择
-                    if (message.model) {
-                        try {
-                            agentApi.updateConfig({ deepseekModel: message.model });
-                            console.log(`已切换DeepSeek模型至: ${message.model}`);
-                            vscode.window.showInformationMessage(`已切换至DeepSeek ${message.model} 模型。`);
-                        } catch (error) {
-                            console.error('更新DeepSeek模型失败:', error);
-                            vscode.window.showErrorMessage('更新DeepSeek模型失败。');
-                        }
-                    }
-                    break;
-                case 'getApiKeyStatus': // 处理获取API Key状态的消息，重定向到DeepSeek
-                    // 重定向到DeepSeek API Key状态
-                    try {
-                        const config = agentApi.getConfig();
-                        console.log('检查DeepSeek API Key状态:', config);
-                        const isKeySet = !!(config && config.deepseekApiKey);
-                        console.log('DeepSeek API Key是否已设置:', isKeySet);
-                        this._webviewView.webview.postMessage({ 
-                            command: 'apiKeyStatus', 
-                            isSet: isKeySet 
-                        });
-                    } catch (error) {
-                        console.error('获取DeepSeek API Key状态失败:', error);
-                        this._webviewView.webview.postMessage({ 
-                            command: 'apiKeyStatus', 
-                            isSet: false,
-                            error: error.message
-                        });
-                    }
-                    break;
-                case 'getDeepSeekApiKeyStatus': // 处理获取DeepSeek API Key 状态的消息
-                    // 检查API Key是否已设置 - 直接检查config对象
-                    try {
-                        const config = agentApi.getConfig();
-                        console.log('检查DeepSeek API Key状态:', config);
-                        const isDeepSeekKeySet = !!(config && config.deepseekApiKey);
-                        console.log('DeepSeek API Key是否已设置:', isDeepSeekKeySet);
-                        this._webviewView.webview.postMessage({ 
-                            command: 'deepseekApiKeyStatus', 
-                            isSet: isDeepSeekKeySet 
-                        });
-                    } catch (error) {
-                        console.error('获取DeepSeek API Key状态失败:', error);
-                        this._webviewView.webview.postMessage({ 
-                            command: 'deepseekApiKeyStatus', 
-                            isSet: false,
-                            error: error.message
-                        });
-                    }
-                    break;
-                case 'toggleMcpServer': // 处理MCP服务器启用/禁用
-                    if (message.isEnabled) {
-                        try {
-                            // 使用扩展上下文路径找到服务器脚本
-                            // 构建服务器脚本的绝对路径
-                            const serverPath = path.join(this._context.extensionPath, 'agent', message.serverPath || 'server.js');
-                            
-                            console.log(`正在启动MCP服务器，脚本路径: ${serverPath}`);
-                            
-                            // 检查文件是否存在
-                            if (!fs.existsSync(serverPath)) {
-                                throw new Error(`服务器脚本文件不存在: ${serverPath}`);
-                            }
-                            
-                            // 获取工作区目录
-                            let workspaceDir = '';
-                            if (vscode.workspace.workspaceFolders && vscode.workspace.workspaceFolders.length > 0) {
-                                workspaceDir = vscode.workspace.workspaceFolders[0].uri.fsPath;
-                                console.log(`为MCP服务器提供工作区目录: ${workspaceDir}`);
-                            }
-                            
-                            // 启动MCP服务器，传递工作区目录
-                            await agentApi.connectToServer(serverPath, workspaceDir);
-                            
-                            // 通知前端更新状态
-                            this._webviewView.webview.postMessage({ 
-                                command: 'mcpServerStatus', 
-                                status: '运行中'
-                            });
-                            
-                            vscode.window.showInformationMessage('MCP服务器已启动');
-                        } catch (error) {
-                            console.error('启动MCP服务器失败:', error);
-                            this._webviewView.webview.postMessage({ 
-                                command: 'mcpServerStatus', 
-                                status: '启动失败'
-                            });
-                            vscode.window.showErrorMessage(`启动MCP服务器失败: ${error.message}`);
-                        }
-                    } else {
-                        try {
-                            // 停止MCP服务器
-                            console.log('正在停止MCP服务器');
-                            agentApi.cleanup();
-                            
-                            // 通知前端更新状态
-                            this._webviewView.webview.postMessage({ 
-                                command: 'mcpServerStatus', 
-                                status: '已停止'
-                            });
-                            
-                            vscode.window.showInformationMessage('MCP服务器已停止');
-                        } catch (error) {
-                            console.error('停止MCP服务器失败:', error);
-                            vscode.window.showErrorMessage(`停止MCP服务器失败: ${error.message}`);
-                        }
-                    }
-                    break;
-                case 'copyToClipboard':
-                    // 复制文本到剪贴板
-                    if (message.text) {
-                        try {
-                            await vscode.env.clipboard.writeText(message.text);
-=======
         this._webviewView.webview.onDidReceiveMessage(
             async (message) => {
                 console.log('收到来自Webview的消息:', message);
@@ -1861,6 +1570,16 @@
                             }
                             this.handleTabSwitch(message.tabId);
                             break;
+                        case 'switchInnerTab':
+                            // 处理内部标签切换
+                            this.saveViewState('activeInnerTab', message.innerTabId);
+                            break;
+                        case 'saveViewState':
+                            // 处理保存视图状态的请求
+                            if (message.key) {
+                                this.saveViewState(message.key, message.value);
+                            }
+                            break;
                         case 'createCanvas':
                             // 调用创建Excalidraw画布的命令
                             vscode.commands.executeCommand('lingxixiezuo.createExcalidraw');
@@ -1884,41 +1603,45 @@
                             break;
                         case 'sendChatMessage':
                             // 处理发送聊天消息
-                            if (message.message && this._chatClient && this._chatClient.readyState === WebSocket.OPEN) {
-                                try {
-                                    // 使用chatroom/client.js中的函数发送文本消息
-                                    const chatClient = require('../chatroom/client');
-                                    const success = await chatClient.sendMessage(message.message);
-                                    
-                                    console.log('文本消息已发送:', message.message);
-                                    
-                                    // 直接在前端显示消息
-                                    if (success) {
-                                        // 构建一个本地消息对象，模拟从服务器返回的消息
-                                        const localMessage = {
-                                            type: 'message',
-                                            userId: this._chatClient._userId || 'unknown_user',
-                                            sender: {
-                                                id: this._chatClient._userId,
-                                                name: this._userName
-                                            },
-                                            content: message.message,
-                                            timestamp: Date.now(),
-                                            isLocalMessage: true // 标记为本地发送的消息
-                                        };
-                                        
-                                        // 给前端发送消息
-                                        this._webviewView.webview.postMessage({
-                                            command: 'addChatMessage',
-                                            message: localMessage
-                                        });
+                            if (message.message) {
+                                if (this._chatClient && this._chatClient.readyState === WebSocket.OPEN) {
+                                    try {
+                                        // 使用chatroom/client.js中的函数发送文本消息
+                                        const chatClient = require('../chatroom/client');
+                                        const success = await chatClient.sendMessage(message.message);
+
+                                        console.log('文本消息已发送:', message.message);
+
+                                        // 直接在前端显示消息
+                                        if (success) {
+                                            // 构建一个本地消息对象，模拟从服务器返回的消息
+                                            const localMessage = {
+                                                type: 'message',
+                                                userId: this._chatClient._userId || 'unknown_user',
+                                                sender: {
+                                                    id: this._chatClient._userId,
+                                                    name: this._userName
+                                                },
+                                                content: message.message,
+                                                timestamp: Date.now(),
+                                                isLocalMessage: true // 标记为本地发送的消息
+                                            };
+
+                                            // 给前端发送消息
+                                            this._webviewView.webview.postMessage({
+                                                command: 'addChatMessage',
+                                                message: localMessage
+                                            });
+                                        }
+                                    } catch (error) {
+                                        console.error('发送文本消息失败:', error);
+                                        vscode.window.showErrorMessage(`发送消息失败: ${error.message}`);
                                     }
-                                } catch (error) {
-                                    console.error('发送文本消息失败:', error);
-                                    vscode.window.showErrorMessage(`发送消息失败: ${error.message}`);
+                                } else if (!this._chatClient || this._chatClient.readyState !== WebSocket.OPEN) {
+                                    vscode.window.showErrorMessage('未连接到聊天服务器，无法发送消息');
+                                } else {
+                                    this.handleChatMessage(message.message);
                                 }
-                            } else if (!this._chatClient || this._chatClient.readyState !== WebSocket.OPEN) {
-                                vscode.window.showErrorMessage('未连接到聊天服务器，无法发送消息');
                             }
                             break;
                         case 'startChatServer':
@@ -1935,7 +1658,6 @@
                                 outputFile: message.outputFile
                             });
                             // 通知前端ASR测试已启动
->>>>>>> 11f25e99
                             this._webviewView.webview.postMessage({
                                 command: 'asrTestStarted',
                                 outputFile: message.outputFile
@@ -1975,13 +1697,212 @@
                                 }
                             }
                             break;
-                        case 'getApiKeyStatus': // 处理获取 API Key 状态的消息
+                        case 'saveApiKey': // 处理更新智谱API Key的消息
+                            if (message.apiKey) {
+                                try {
+                                    // 不再持久化存储API Key到secrets
+                                    // 只更新当前会话中的设置
+                                    console.log('正在保存智谱AI API Key...');
+                                    agentApi.updateConfig({ 
+                                        zhipuApiKey: message.apiKey 
+                                    }); // 直接使用zhipuApiKey参数而不是apiKey
+                                    vscode.window.showInformationMessage('智谱AI API Key 已保存至当前会话。');
+
+                                    // 获取最新配置并检查状态
+                                    const config = agentApi.getConfig();
+                                    console.log('保存后的智谱AI配置:', config);
+                                    const isKeySet = !!(config && config.zhipuApiKey);
+
+                                    // 通知 Webview 更新状态
+                                    this._webviewView.webview.postMessage({ 
+                                        command: 'apiKeyStatus', 
+                                        isSet: isKeySet
+                                    });
+                                    console.log('已发送智谱AI API Key状态更新:', isKeySet);
+                                } catch (error) {
+                                    console.error('保存智谱API Key 失败:', error);
+                                    vscode.window.showErrorMessage('保存智谱AI API Key 失败。');
+                                }
+                            }
+                            break;
+                        case 'saveDeepSeekApiKey': // 处理更新DeepSeek API Key的消息
+                            if (message.apiKey) {
+                                try {
+                                    // 不再持久化存储API Key到secrets
+                                    // 只更新当前会话中的设置
+                                    console.log('正在保存DeepSeek API Key...');
+                                    agentApi.updateConfig({ 
+                                        deepseekApiKey: message.apiKey 
+                                    }); // 更新 agentApi 配置
+                                    vscode.window.showInformationMessage('DeepSeek API Key 已保存至当前会话。');
+
+                                    // 获取最新配置并检查状态
+                                    const config = agentApi.getConfig();
+                                    console.log('保存后的DeepSeek配置:', config);
+                                    const isKeySet = !!(config && config.deepseekApiKey);
+
+                                    // 通知 Webview 更新状态
+                                    this._webviewView.webview.postMessage({ 
+                                        command: 'deepseekApiKeyStatus', 
+                                        isSet: isKeySet
+                                    });
+                                    console.log('已发送DeepSeek API Key状态更新:', isKeySet);
+                                } catch (error) {
+                                    console.error('保存DeepSeek API Key 失败:', error);
+                                    vscode.window.showErrorMessage('保存DeepSeek API Key 失败。');
+                                }
+                            }
+                            break;
+                        case 'getApiKeyStatus': // 处理获取API Key状态的消息
                             try {
+                                // 先尝试从secrets中读取传统API Key
                                 const apiKey = await context.secrets.get('lingxi.apiKey');
-                                this._webviewView.webview.postMessage({ command: 'apiKeyStatus', isSet: !!apiKey });
+                                if (apiKey) {
+                                    this._webviewView.webview.postMessage({ 
+                                        command: 'apiKeyStatus', 
+                                        isSet: true 
+                                    });
+                                } else {
+                                    // 如果没有传统API Key，则检查DeepSeek API Key
+                                    const config = agentApi.getConfig();
+                                    console.log('检查DeepSeek API Key状态:', config);
+                                    const isKeySet = !!(config && config.deepseekApiKey);
+                                    console.log('DeepSeek API Key是否已设置:', isKeySet);
+                                    this._webviewView.webview.postMessage({ 
+                                        command: 'apiKeyStatus', 
+                                        isSet: isKeySet 
+                                    });
+                                }
                             } catch (error) {
-                                console.error('读取 API Key 状态失败:', error);
-                                this._webviewView.webview.postMessage({ command: 'apiKeyStatus', isSet: false });
+                                console.error('获取API Key状态失败:', error);
+                                this._webviewView.webview.postMessage({ 
+                                    command: 'apiKeyStatus', 
+                                    isSet: false,
+                                    error: error.message
+                                });
+                            }
+                            break;
+                        case 'getDeepSeekApiKeyStatus': // 处理获取DeepSeek API Key 状态的消息
+                            // 检查API Key是否已设置 - 直接检查config对象
+                            try {
+                                const config = agentApi.getConfig();
+                                console.log('检查DeepSeek API Key状态:', config);
+                                const isDeepSeekKeySet = !!(config && config.deepseekApiKey);
+                                console.log('DeepSeek API Key是否已设置:', isDeepSeekKeySet);
+                                this._webviewView.webview.postMessage({ 
+                                    command: 'deepseekApiKeyStatus', 
+                                    isSet: isDeepSeekKeySet 
+                                });
+                            } catch (error) {
+                                console.error('获取DeepSeek API Key状态失败:', error);
+                                this._webviewView.webview.postMessage({ 
+                                    command: 'deepseekApiKeyStatus', 
+                                    isSet: false,
+                                    error: error.message
+                                });
+                            }
+                            break;
+                        case 'setAIProvider': // 处理AI提供商切换
+                            // 所有提供商均设置为deepseek
+                            try {
+                                // 更新提供商配置
+                                const updateConfig = { provider: 'deepseek' };
+
+                                // 如果同时传入了model，一并更新
+                                if (message.model) {
+                                    updateConfig.deepseekModel = message.model;
+                                }
+
+                                // 更新配置
+                                agentApi.updateConfig(updateConfig);
+                                console.log(`已设置为DeepSeek，模型: ${message.model || '默认'}`);
+                                vscode.window.showInformationMessage(`已设置为DeepSeek模型。`);
+                            } catch (error) {
+                                console.error('设置DeepSeek提供商失败:', error);
+                                vscode.window.showErrorMessage('设置DeepSeek提供商失败。');
+                            }
+                            break;
+                        case 'setAIModel': // 处理模型选择
+                            // 移除处理智谱AI模型选择，所有模型均设置为deepseek模型
+                            if (message.model) {
+                                try {
+                                    agentApi.updateConfig({ deepseekModel: message.model });
+                                    console.log(`已切换DeepSeek模型至: ${message.model}`);
+                                    vscode.window.showInformationMessage(`已切换至DeepSeek ${message.model} 模型。`);
+                                } catch (error) {
+                                    console.error('更新DeepSeek模型失败:', error);
+                                    vscode.window.showErrorMessage('更新DeepSeek模型失败。');
+                                }
+                            }
+                            break;
+                        case 'setDeepSeekModel': // 处理DeepSeek模型选择
+                            if (message.model) {
+                                try {
+                                    agentApi.updateConfig({ deepseekModel: message.model });
+                                    console.log(`已切换DeepSeek模型至: ${message.model}`);
+                                    vscode.window.showInformationMessage(`已切换至DeepSeek ${message.model} 模型。`);
+                                } catch (error) {
+                                    console.error('更新DeepSeek模型失败:', error);
+                                    vscode.window.showErrorMessage('更新DeepSeek模型失败。');
+                                }
+                            }
+                            break;
+                        case 'toggleMcpServer': // 处理MCP服务器启用/禁用
+                            if (message.isEnabled) {
+                                try {
+                                    // 使用扩展上下文路径找到服务器脚本
+                                    // 构建服务器脚本的绝对路径
+                                    const serverPath = path.join(this._context.extensionPath, 'agent', message.serverPath || 'server.js');
+
+                                    console.log(`正在启动MCP服务器，脚本路径: ${serverPath}`);
+
+                                    // 检查文件是否存在
+                                    if (!fs.existsSync(serverPath)) {
+                                        throw new Error(`服务器脚本文件不存在: ${serverPath}`);
+                                    }
+
+                                    // 获取工作区目录
+                                    let workspaceDir = '';
+                                    if (vscode.workspace.workspaceFolders && vscode.workspace.workspaceFolders.length > 0) {
+                                        workspaceDir = vscode.workspace.workspaceFolders[0].uri.fsPath;
+                                        console.log(`为MCP服务器提供工作区目录: ${workspaceDir}`);
+                                    }
+
+                                    // 启动MCP服务器，传递工作区目录
+                                    await agentApi.connectToServer(serverPath, workspaceDir);
+
+                                    // 通知前端更新状态
+                                    this._webviewView.webview.postMessage({ 
+                                        command: 'mcpServerStatus', 
+                                        status: '运行中'
+                                    });
+
+                                    vscode.window.showInformationMessage('MCP服务器已启动');
+                                } catch (error) {
+                                    console.error('启动MCP服务器失败:', error);
+                                    this._webviewView.webview.postMessage({ 
+                                        command: 'mcpServerStatus', 
+                                        status: '启动失败'
+                                    });
+                                    vscode.window.showErrorMessage(`启动MCP服务器失败: ${error.message}`);
+                                }
+                            } else {
+                                try {
+                                    // 停止MCP服务器
+                                    console.log('正在停止MCP服务器');
+                                    agentApi.cleanup();
+
+                                    // 通知前端更新状态
+                                    this._webviewView.webview.postMessage({ 
+                                        command: 'mcpServerStatus', 
+                                        status: '已停止'
+                                    });
+
+                                    vscode.window.showInformationMessage('MCP服务器已停止');
+                                } catch (error) {
+                                    console.error('停止MCP服务器失败:', error);
+                                    vscode.window.showErrorMessage(`停止MCP服务器失败: ${error.message}`);
+                                }
                             }
                             break;
                         case 'copyToClipboard':
@@ -2016,7 +1937,7 @@
                                 try {
                                     // 执行命令
                                     const result = await vscode.commands.executeCommand(message.commandId, message.args);
-                                    
+
                                     // 如果是录音命令，处理录音结果
                                     if (message.commandId === 'lingxixiezuo.recordAudio') {
                                         if (result) {
@@ -2046,7 +1967,7 @@
                                         success: false,
                                         error: error.message
                                     });
-                                    
+
                                     // 如果是录音命令，还需要发送特定的录音失败消息
                                     if (message.commandId === 'lingxixiezuo.recordAudio') {
                                         this._webviewView.webview.postMessage({
@@ -2533,8 +2454,6 @@
         }
     }
 
-    /**
-<<<<<<< HEAD
      * 恢复视图状态
      * 在Webview变为可见时调用以恢复之前的状态
      */
@@ -2585,7 +2504,10 @@
     saveViewState(key, value) {
         if (this._viewState && key) {
             this._viewState[key] = value;
-=======
+        }
+    }
+          
+    /**
      * 获取最新的ASR结果文件
      * @returns {Promise<string|null>} 最新ASR结果文件的路径
      */
@@ -3494,7 +3416,6 @@
             
         } catch (error) {
             console.error('[WebSocket] 处理消息时出错:', error);
->>>>>>> 11f25e99
         }
     }
 }
